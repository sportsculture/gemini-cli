# sprtscltr CLI

[![Gemini CLI CI](https://github.com/google-gemini/sprtscltr-cli/actions/workflows/ci.yml/badge.svg)](https://github.com/google-gemini/sprtscltr-cli/actions/workflows/ci.yml)

![Gemini CLI Screenshot](./docs/assets/gemini-screenshot.png)

This repository contains the Gemini CLI, a command-line AI workflow tool that connects to your
tools, understands your code and accelerates your workflows.

With the Gemini CLI you can:

- Query and edit large codebases in and beyond Gemini's 1M token context window.
- Generate new apps from PDFs or sketches, using Gemini's multimodal capabilities.
- Automate operational tasks, like querying pull requests or handling complex rebases.
- Use tools and MCP servers to connect new capabilities, including [media generation with Imagen,
  Veo or Lyria](https://github.com/GoogleCloudPlatform/vertex-ai-creative-studio/tree/main/experiments/mcp-genmedia)
- Ground your queries with the [Google Search](https://ai.google.dev/gemini-api/docs/grounding)
  tool, built in to Gemini.

## Quickstart

1. **Prerequisites:** Ensure you have [Node.js version 20](https://nodejs.org/en/download) or higher installed.
2. **Run the CLI:** Execute the following command in your terminal:

   ```bash
   npx https://github.com/google-gemini/sprtscltr-cli
   ```

   Or install it with:

   ```bash
<<<<<<< HEAD
   npm install -g @google/sprtscltr-cli
=======
   npm install -g @google/gemini-cli
   ```

   Then, run the CLI from anywhere:

   ```bash
>>>>>>> 69a8ae6a
   gemini
   ```

3. **Pick a color theme**
4. **Authenticate:** When prompted, sign in with your personal Google account. This will grant you up to 60 model requests per minute and 1,000 model requests per day using Gemini.

You are now ready to use the Gemini CLI!

### Use a Gemini API key:

The Gemini API provides a free tier with [100 requests per day](https://ai.google.dev/gemini-api/docs/rate-limits#free-tier) using Gemini 2.5 Pro, control over which model you use, and access to higher rate limits (with a paid plan):

1. Generate a key from [Google AI Studio](https://aistudio.google.com/apikey).
2. Set it as an environment variable in your terminal. Replace `YOUR_API_KEY` with your generated key.

   ```bash
   export GEMINI_API_KEY="YOUR_API_KEY"
   ```

3. (Optionally) Upgrade your Gemini API project to a paid plan on the API key page (will automatically unlock [Tier 1 rate limits](https://ai.google.dev/gemini-api/docs/rate-limits#tier-1))

### Use a Vertex AI API key:

The Vertex AI API provides a [free tier](https://cloud.google.com/vertex-ai/generative-ai/docs/start/express-mode/overview) using express mode for Gemini 2.5 Pro, control over which model you use, and access to higher rate limits with a billing account:

1. Generate a key from [Google Cloud](https://cloud.google.com/vertex-ai/generative-ai/docs/start/api-keys).
2. Set it as an environment variable in your terminal. Replace `YOUR_API_KEY` with your generated key and set GOOGLE_GENAI_USE_VERTEXAI to true

   ```bash
   export GOOGLE_API_KEY="YOUR_API_KEY"
   export GOOGLE_GENAI_USE_VERTEXAI=true
   ```

3. (Optionally) Add a billing account on your project to get access to [higher usage limits](https://cloud.google.com/vertex-ai/generative-ai/docs/quotas)

For other authentication methods, including Google Workspace accounts, see the [authentication](./docs/cli/authentication.md) guide.

## Examples

Once the CLI is running, you can start interacting with Gemini from your shell.

You can start a project from a new directory:

```sh
cd new-project/
gemini
> Write me a Gemini Discord bot that answers questions using a FAQ.md file I will provide
```

Or work with an existing project:

```sh
git clone https://github.com/google-gemini/sprtscltr-cli
cd sprtscltr-cli
gemini
> Give me a summary of all of the changes that went in yesterday
```

### Next steps

- Learn how to [contribute to or build from the source](./CONTRIBUTING.md).
- Explore the available **[CLI Commands](./docs/cli/commands.md)**.
- If you encounter any issues, review the **[troubleshooting guide](./docs/troubleshooting.md)**.
- For more comprehensive documentation, see the [full documentation](./docs/index.md).
- Take a look at some [popular tasks](#popular-tasks) for more inspiration.
- Check out our **[Official Roadmap](./ROADMAP.md)**

### Troubleshooting

Head over to the [troubleshooting guide](docs/troubleshooting.md) if you're
having issues.

## Popular tasks

### Explore a new codebase

Start by `cd`ing into an existing or newly-cloned repository and running `gemini`.

```text
> Describe the main pieces of this system's architecture.
```

```text
> What security mechanisms are in place?
```

### Work with your existing code

```text
> Implement a first draft for GitHub issue #123.
```

```text
> Help me migrate this codebase to the latest version of Java. Start with a plan.
```

### Automate your workflows

Use MCP servers to integrate your local system tools with your enterprise collaboration suite.

```text
> Make me a slide deck showing the git history from the last 7 days, grouped by feature and team member.
```

```text
> Make a full-screen web app for a wall display to show our most interacted-with GitHub issues.
```

### Interact with your system

```text
> Convert all the images in this directory to png, and rename them to use dates from the exif data.
```

```text
> Organize my PDF invoices by month of expenditure.
```

### Uninstall

Head over to the [Uninstall](docs/Uninstall.md) guide for uninstallation instructions.

## Terms of Service and Privacy Notice

For details on the terms of service and privacy notice applicable to your use of Gemini CLI, see the [Terms of Service and Privacy Notice](./docs/tos-privacy.md).<|MERGE_RESOLUTION|>--- conflicted
+++ resolved
@@ -1,8 +1,10 @@
-# sprtscltr CLI
+# gemini-cli (Enhanced Multi-Provider Fork)
 
-[![Gemini CLI CI](https://github.com/google-gemini/sprtscltr-cli/actions/workflows/ci.yml/badge.svg)](https://github.com/google-gemini/sprtscltr-cli/actions/workflows/ci.yml)
+[![Gemini CLI CI](https://github.com/google-gemini/gemini-cli/actions/workflows/ci.yml/badge.svg)](https://github.com/google-gemini/gemini-cli/actions/workflows/ci.yml)
 
 ![Gemini CLI Screenshot](./docs/assets/gemini-screenshot.png)
+
+> **Note:** This is an enhanced fork of Google's official gemini-cli with support for multiple AI providers including OpenRouter and custom API endpoints.
 
 This repository contains the Gemini CLI, a command-line AI workflow tool that connects to your
 tools, understands your code and accelerates your workflows.
@@ -23,22 +25,18 @@
 2. **Run the CLI:** Execute the following command in your terminal:
 
    ```bash
-   npx https://github.com/google-gemini/sprtscltr-cli
+   npx https://github.com/google-gemini/gemini-cli
    ```
 
    Or install it with:
 
    ```bash
-<<<<<<< HEAD
-   npm install -g @google/sprtscltr-cli
-=======
    npm install -g @google/gemini-cli
    ```
 
    Then, run the CLI from anywhere:
 
    ```bash
->>>>>>> 69a8ae6a
    gemini
    ```
 
