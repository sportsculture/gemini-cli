/**
 * @license
 * Copyright 2025 Google LLC
 * SPDX-License-Identifier: Apache-2.0
 */

import { describe, it, expect, vi, beforeEach, afterEach } from 'vitest';
import { GitService } from './gitService.js';
import * as path from 'path';
import * as fs from 'fs/promises';
import * as os from 'os';
import type { ChildProcess } from 'node:child_process';
import { getProjectHash, GEMINI_DIR } from '../utils/paths.js';

const hoistedMockExec = vi.hoisted(() => vi.fn());
vi.mock('node:child_process', () => ({
  exec: hoistedMockExec,
}));

const hoistedMockEnv = vi.hoisted(() => vi.fn());
const hoistedMockSimpleGit = vi.hoisted(() => vi.fn());
const hoistedMockCheckIsRepo = vi.hoisted(() => vi.fn());
const hoistedMockInit = vi.hoisted(() => vi.fn());
const hoistedMockRaw = vi.hoisted(() => vi.fn());
const hoistedMockAdd = vi.hoisted(() => vi.fn());
const hoistedMockCommit = vi.hoisted(() => vi.fn());
vi.mock('simple-git', () => ({
  simpleGit: hoistedMockSimpleGit.mockImplementation(() => ({
    checkIsRepo: hoistedMockCheckIsRepo,
    init: hoistedMockInit,
    raw: hoistedMockRaw,
    add: hoistedMockAdd,
    commit: hoistedMockCommit,
    env: hoistedMockEnv,
  })),
  CheckRepoActions: { IS_REPO_ROOT: 'is-repo-root' },
}));

const hoistedIsGitRepositoryMock = vi.hoisted(() => vi.fn());
vi.mock('../utils/gitUtils.js', () => ({
  isGitRepository: hoistedIsGitRepositoryMock,
}));

const hoistedMockHomedir = vi.hoisted(() => vi.fn());
vi.mock('os', async (importOriginal) => {
  const actual = await importOriginal<typeof os>();
  return {
    ...actual,
    homedir: hoistedMockHomedir,
  };
});

describe('GitService', () => {
  let testRootDir: string;
  let projectRoot: string;
  let homedir: string;
  let hash: string;

  beforeEach(async () => {
    testRootDir = await fs.mkdtemp(path.join(os.tmpdir(), 'git-service-test-'));
    projectRoot = path.join(testRootDir, 'project');
    homedir = path.join(testRootDir, 'home');
    await fs.mkdir(projectRoot, { recursive: true });
    await fs.mkdir(homedir, { recursive: true });

    hash = getProjectHash(projectRoot);

    vi.clearAllMocks();
    hoistedIsGitRepositoryMock.mockReturnValue(true);
    hoistedMockExec.mockImplementation((command, callback) => {
      if (command === 'git --version') {
        callback(null, 'git version 2.0.0');
      } else {
        callback(new Error('Command not mocked'));
      }
      return {};
    });

    hoistedMockHomedir.mockReturnValue(homedir);

    hoistedMockEnv.mockImplementation(() => ({
      checkIsRepo: hoistedMockCheckIsRepo,
      init: hoistedMockInit,
      raw: hoistedMockRaw,
      add: hoistedMockAdd,
      commit: hoistedMockCommit,
    }));
    hoistedMockSimpleGit.mockImplementation(() => ({
      checkIsRepo: hoistedMockCheckIsRepo,
      init: hoistedMockInit,
      raw: hoistedMockRaw,
      add: hoistedMockAdd,
      commit: hoistedMockCommit,
      env: hoistedMockEnv,
    }));
    hoistedMockCheckIsRepo.mockResolvedValue(false);
    hoistedMockInit.mockResolvedValue(undefined);
    hoistedMockRaw.mockResolvedValue('');
    hoistedMockAdd.mockResolvedValue(undefined);
    hoistedMockCommit.mockResolvedValue({
      commit: 'initial',
    });
  });

  afterEach(async () => {
    vi.restoreAllMocks();
    await fs.rm(testRootDir, { recursive: true, force: true });
  });

  describe('constructor', () => {
    it('should successfully create an instance', () => {
      expect(() => new GitService(projectRoot)).not.toThrow();
    });
  });

  describe('verifyGitAvailability', () => {
    it('should resolve true if git --version command succeeds', async () => {
      const service = new GitService(projectRoot);
      await expect(service.verifyGitAvailability()).resolves.toBe(true);
    });

    it('should resolve false if git --version command fails', async () => {
      hoistedMockExec.mockImplementation((command, callback) => {
        callback(new Error('git not found'));
        return {} as ChildProcess;
      });
      const service = new GitService(projectRoot);
      await expect(service.verifyGitAvailability()).resolves.toBe(false);
    });
  });

  describe('initialize', () => {
    it('should throw an error if Git is not available', async () => {
      hoistedMockExec.mockImplementation((command, callback) => {
        callback(new Error('git not found'));
        return {} as ChildProcess;
      });
      const service = new GitService(projectRoot);
      await expect(service.initialize()).rejects.toThrow(
        'Checkpointing is enabled, but Git is not installed. Please install Git or disable checkpointing to continue.',
      );
    });

    it('should call setupShadowGitRepository if Git is available', async () => {
      const service = new GitService(projectRoot);
      const setupSpy = vi
        .spyOn(service, 'setupShadowGitRepository')
        .mockResolvedValue(undefined);

      await service.initialize();
      expect(setupSpy).toHaveBeenCalled();
    });
  });

  describe('setupShadowGitRepository', () => {
    let repoDir: string;
    let gitConfigPath: string;

<<<<<<< HEAD
    it('should create a .gitconfig file with the correct content', async () => {
      const service = new GitService(mockProjectRoot);
      await service.setupShadowGitRepository();
      const expectedConfigContent =
        '[user]\n  name = gemini CLI\n  email = gemini-cli@google.com\n[commit]\n  gpgsign = false\n';
      expect(hoistedMockWriteFile).toHaveBeenCalledWith(
        gitConfigPath,
        expectedConfigContent,
      );
=======
    beforeEach(() => {
      repoDir = path.join(homedir, GEMINI_DIR, 'history', hash);
      gitConfigPath = path.join(repoDir, '.gitconfig');
>>>>>>> 7356764a
    });

    it('should create history and repository directories', async () => {
      const service = new GitService(projectRoot);
      await service.setupShadowGitRepository();
      const stats = await fs.stat(repoDir);
      expect(stats.isDirectory()).toBe(true);
    });

    it('should create a .gitconfig file with the correct content', async () => {
      const service = new GitService(projectRoot);
      await service.setupShadowGitRepository();

      const expectedConfigContent =
        '[user]\n  name = Gemini CLI\n  email = gemini-cli@google.com\n[commit]\n  gpgsign = false\n';
      const actualConfigContent = await fs.readFile(gitConfigPath, 'utf-8');
      expect(actualConfigContent).toBe(expectedConfigContent);
    });

    it('should initialize git repo in historyDir if not already initialized', async () => {
      hoistedMockCheckIsRepo.mockResolvedValue(false);
      const service = new GitService(projectRoot);
      await service.setupShadowGitRepository();
      expect(hoistedMockSimpleGit).toHaveBeenCalledWith(repoDir);
      expect(hoistedMockInit).toHaveBeenCalled();
    });

    it('should not initialize git repo if already initialized', async () => {
      hoistedMockCheckIsRepo.mockResolvedValue(true);
      const service = new GitService(projectRoot);
      await service.setupShadowGitRepository();
      expect(hoistedMockInit).not.toHaveBeenCalled();
    });

    it('should copy .gitignore from projectRoot if it exists', async () => {
      const gitignoreContent = 'node_modules/\n.env';
      const visibleGitIgnorePath = path.join(projectRoot, '.gitignore');
      await fs.writeFile(visibleGitIgnorePath, gitignoreContent);

      const service = new GitService(projectRoot);
      await service.setupShadowGitRepository();

      const hiddenGitIgnorePath = path.join(repoDir, '.gitignore');
      const copiedContent = await fs.readFile(hiddenGitIgnorePath, 'utf-8');
      expect(copiedContent).toBe(gitignoreContent);
    });

    it('should not create a .gitignore in shadow repo if project .gitignore does not exist', async () => {
      const service = new GitService(projectRoot);
      await service.setupShadowGitRepository();

      const hiddenGitIgnorePath = path.join(repoDir, '.gitignore');
      // An empty string is written if the file doesn't exist.
      const content = await fs.readFile(hiddenGitIgnorePath, 'utf-8');
      expect(content).toBe('');
    });

    it('should throw an error if reading projectRoot .gitignore fails with other errors', async () => {
      const visibleGitIgnorePath = path.join(projectRoot, '.gitignore');
      // Create a directory instead of a file to cause a read error
      await fs.mkdir(visibleGitIgnorePath);

      const service = new GitService(projectRoot);
      // EISDIR is the expected error code on Unix-like systems
      await expect(service.setupShadowGitRepository()).rejects.toThrow(
        /EISDIR: illegal operation on a directory, read|EBUSY: resource busy or locked, read/,
      );
    });

    it('should make an initial commit if no commits exist in history repo', async () => {
      hoistedMockCheckIsRepo.mockResolvedValue(false);
      const service = new GitService(projectRoot);
      await service.setupShadowGitRepository();
      expect(hoistedMockCommit).toHaveBeenCalledWith('Initial commit', {
        '--allow-empty': null,
      });
    });

    it('should not make an initial commit if commits already exist', async () => {
      hoistedMockCheckIsRepo.mockResolvedValue(true);
      const service = new GitService(projectRoot);
      await service.setupShadowGitRepository();
      expect(hoistedMockCommit).not.toHaveBeenCalled();
    });
  });
});<|MERGE_RESOLUTION|>--- conflicted
+++ resolved
@@ -156,21 +156,9 @@
     let repoDir: string;
     let gitConfigPath: string;
 
-<<<<<<< HEAD
-    it('should create a .gitconfig file with the correct content', async () => {
-      const service = new GitService(mockProjectRoot);
-      await service.setupShadowGitRepository();
-      const expectedConfigContent =
-        '[user]\n  name = gemini CLI\n  email = gemini-cli@google.com\n[commit]\n  gpgsign = false\n';
-      expect(hoistedMockWriteFile).toHaveBeenCalledWith(
-        gitConfigPath,
-        expectedConfigContent,
-      );
-=======
     beforeEach(() => {
       repoDir = path.join(homedir, GEMINI_DIR, 'history', hash);
       gitConfigPath = path.join(repoDir, '.gitconfig');
->>>>>>> 7356764a
     });
 
     it('should create history and repository directories', async () => {
