/**
 * @license
 * Copyright 2025 Google LLC
 * SPDX-License-Identifier: Apache-2.0
 */

import * as path from 'node:path';
import process from 'node:process';
import {
  AuthType,
  ContentGeneratorConfig,
  createContentGeneratorConfig,
} from '../core/contentGenerator.js';
import { UserTierId } from '../code_assist/types.js';
import { ToolRegistry } from '../tools/tool-registry.js';
import { LSTool } from '../tools/ls.js';
import { ReadFileTool } from '../tools/read-file.js';
import { GrepTool } from '../tools/grep.js';
import { GlobTool } from '../tools/glob.js';
import { EditTool } from '../tools/edit.js';
import { ShellTool } from '../tools/shell.js';
import { WriteFileTool } from '../tools/write-file.js';
import { WebFetchTool } from '../tools/web-fetch.js';
import { ReadManyFilesTool } from '../tools/read-many-files.js';
import {
  MemoryTool,
  setGeminiMdFilename,
  SPRTSCLTR_CONFIG_DIR as SPRTSCLTR_DIR,
} from '../tools/memoryTool.js';
import { WebSearchTool } from '../tools/web-search.js';
import { GeminiClient } from '../core/client.js';
import { FileDiscoveryService } from '../services/fileDiscoveryService.js';
import { GitService } from '../services/gitService.js';
import { loadServerHierarchicalMemory } from '../utils/memoryDiscovery.js';
import { getProjectTempDir } from '../utils/paths.js';
import {
  initializeTelemetry,
  DEFAULT_TELEMETRY_TARGET,
  DEFAULT_OTLP_ENDPOINT,
  TelemetryTarget,
  StartSessionEvent,
} from '../telemetry/index.js';
import {
  DEFAULT_GEMINI_EMBEDDING_MODEL,
  DEFAULT_GEMINI_FLASH_MODEL,
} from './models.js';
import { ClearcutLogger } from '../telemetry/clearcut-logger/clearcut-logger.js';

export enum ApprovalMode {
  DEFAULT = 'default',
  AUTO_EDIT = 'autoEdit',
  YOLO = 'yolo',
}

export interface AccessibilitySettings {
  disableLoadingPhrases?: boolean;
}

export interface BugCommandSettings {
  urlTemplate: string;
}

export interface SummarizeToolOutputSettings {
  tokenBudget?: number;
}

export interface TelemetrySettings {
  enabled?: boolean;
  target?: TelemetryTarget;
  otlpEndpoint?: string;
  logPrompts?: boolean;
}

export interface GeminiCLIExtension {
  name: string;
  version: string;
  isActive: boolean;
}

export class MCPServerConfig {
  constructor(
    // For stdio transport
    readonly command?: string,
    readonly args?: string[],
    readonly env?: Record<string, string>,
    readonly cwd?: string,
    // For sse transport
    readonly url?: string,
    // For streamable http transport
    readonly httpUrl?: string,
    readonly headers?: Record<string, string>,
    // For websocket transport
    readonly tcp?: string,
    // Common
    readonly timeout?: number,
    readonly trust?: boolean,
    // Metadata
    readonly description?: string,
    readonly includeTools?: string[],
    readonly excludeTools?: string[],
    readonly extensionName?: string,
  ) {}
}

export interface SandboxConfig {
  command: 'docker' | 'podman' | 'sandbox-exec';
  image: string;
}

export type FlashFallbackHandler = (
  currentModel: string,
  fallbackModel: string,
  error?: unknown,
) => Promise<boolean | string | null>;

export interface ConfigParameters {
  sessionId: string;
  embeddingModel?: string;
  sandbox?: SandboxConfig;
  targetDir: string;
  debugMode: boolean;
  question?: string;
  fullContext?: boolean;
  coreTools?: string[];
  excludeTools?: string[];
  toolDiscoveryCommand?: string;
  toolCallCommand?: string;
  mcpServerCommand?: string;
  mcpServers?: Record<string, MCPServerConfig>;
  userMemory?: string;
  sprtscltrMdFileCount?: number;
  approvalMode?: ApprovalMode;
  showMemoryUsage?: boolean;
  contextFileName?: string | string[];
  accessibility?: AccessibilitySettings;
  telemetry?: TelemetrySettings;
  usageStatisticsEnabled?: boolean;
  fileFiltering?: {
    respectGitIgnore?: boolean;
    enableRecursiveFileSearch?: boolean;
  };
  checkpointing?: boolean;
  proxy?: string;
  cwd: string;
  fileDiscoveryService?: FileDiscoveryService;
  bugCommand?: BugCommandSettings;
  model: string;
  extensionContextFilePaths?: string[];
  maxSessionTurns?: number;
  experimentalAcp?: boolean;
  listExtensions?: boolean;
  extensions?: GeminiCLIExtension[];
  blockedMcpServers?: Array<{ name: string; extensionName: string }>;
  noBrowser?: boolean;
  summarizeToolOutput?: Record<string, SummarizeToolOutputSettings>;
  ideMode?: boolean;
  listModels?: boolean;
}

export class Config {
  private toolRegistry!: ToolRegistry;
  private readonly sessionId: string;
  private contentGeneratorConfig!: ContentGeneratorConfig;
  private readonly embeddingModel: string;
  private readonly sandbox: SandboxConfig | undefined;
  private readonly targetDir: string;
  private readonly debugMode: boolean;
  private readonly question: string | undefined;
  private readonly fullContext: boolean;
  private readonly coreTools: string[] | undefined;
  private readonly excludeTools: string[] | undefined;
  private readonly toolDiscoveryCommand: string | undefined;
  private readonly toolCallCommand: string | undefined;
  private readonly mcpServerCommand: string | undefined;
  private readonly mcpServers: Record<string, MCPServerConfig> | undefined;
  private userMemory: string;
  private sprtscltrMdFileCount: number;
  private approvalMode: ApprovalMode;
  private readonly showMemoryUsage: boolean;
  private readonly accessibility: AccessibilitySettings;
  private readonly telemetrySettings: TelemetrySettings;
  private readonly usageStatisticsEnabled: boolean;
  private geminiClient!: GeminiClient;
  private readonly fileFiltering: {
    respectGitIgnore: boolean;
    enableRecursiveFileSearch: boolean;
  };
  private fileDiscoveryService: FileDiscoveryService | null = null;
  private gitService: GitService | undefined = undefined;
  private readonly checkpointing: boolean;
  private readonly proxy: string | undefined;
  private readonly cwd: string;
  private readonly bugCommand: BugCommandSettings | undefined;
  private readonly model: string;
  private readonly extensionContextFilePaths: string[];
  private readonly noBrowser: boolean;
  private readonly ideMode: boolean;
  private modelSwitchedDuringSession: boolean = false;
  private readonly maxSessionTurns: number;
  private readonly listExtensions: boolean;
<<<<<<< HEAD
  private readonly _activeExtensions: ActiveExtension[];
  private readonly listModels: boolean;
=======
  private readonly _extensions: GeminiCLIExtension[];
  private readonly _blockedMcpServers: Array<{
    name: string;
    extensionName: string;
  }>;
>>>>>>> f650be2c
  flashFallbackHandler?: FlashFallbackHandler;
  private quotaErrorOccurred: boolean = false;
  private readonly summarizeToolOutput:
    | Record<string, SummarizeToolOutputSettings>
    | undefined;
  private readonly experimentalAcp: boolean = false;

  constructor(params: ConfigParameters) {
    this.sessionId = params.sessionId;
    this.embeddingModel =
      params.embeddingModel ?? DEFAULT_GEMINI_EMBEDDING_MODEL;
    this.sandbox = params.sandbox;
    this.targetDir = path.resolve(params.targetDir);
    this.debugMode = params.debugMode;
    this.question = params.question;
    this.fullContext = params.fullContext ?? false;
    this.coreTools = params.coreTools;
    this.excludeTools = params.excludeTools;
    this.toolDiscoveryCommand = params.toolDiscoveryCommand;
    this.toolCallCommand = params.toolCallCommand;
    this.mcpServerCommand = params.mcpServerCommand;
    this.mcpServers = params.mcpServers;
    this.userMemory = params.userMemory ?? '';
    this.sprtscltrMdFileCount = params.sprtscltrMdFileCount ?? 0;
    this.approvalMode = params.approvalMode ?? ApprovalMode.DEFAULT;
    this.showMemoryUsage = params.showMemoryUsage ?? false;
    this.accessibility = params.accessibility ?? {};
    this.telemetrySettings = {
      enabled: params.telemetry?.enabled ?? false,
      target: params.telemetry?.target ?? DEFAULT_TELEMETRY_TARGET,
      otlpEndpoint: params.telemetry?.otlpEndpoint ?? DEFAULT_OTLP_ENDPOINT,
      logPrompts: params.telemetry?.logPrompts ?? true,
    };
    this.usageStatisticsEnabled = params.usageStatisticsEnabled ?? true;

    this.fileFiltering = {
      respectGitIgnore: params.fileFiltering?.respectGitIgnore ?? true,
      enableRecursiveFileSearch:
        params.fileFiltering?.enableRecursiveFileSearch ?? true,
    };
    this.checkpointing = params.checkpointing ?? false;
    this.proxy = params.proxy;
    this.cwd = params.cwd ?? process.cwd();
    this.fileDiscoveryService = params.fileDiscoveryService ?? null;
    this.bugCommand = params.bugCommand;
    this.model = params.model;
    this.extensionContextFilePaths = params.extensionContextFilePaths ?? [];
    this.maxSessionTurns = params.maxSessionTurns ?? -1;
    this.experimentalAcp = params.experimentalAcp ?? false;
    this.listExtensions = params.listExtensions ?? false;
    this._extensions = params.extensions ?? [];
    this._blockedMcpServers = params.blockedMcpServers ?? [];
    this.noBrowser = params.noBrowser ?? false;
    this.summarizeToolOutput = params.summarizeToolOutput;
    this.ideMode = params.ideMode ?? false;
    this.listModels = params.listModels ?? false;

    if (params.contextFileName) {
      setGeminiMdFilename(params.contextFileName);
    }

    if (this.telemetrySettings.enabled) {
      initializeTelemetry(this);
    }

    if (this.getUsageStatisticsEnabled()) {
      ClearcutLogger.getInstance(this)?.logStartSessionEvent(
        new StartSessionEvent(this),
      );
    } else {
      console.log('Data collection is disabled.');
    }
  }

  async initialize(): Promise<void> {
    // Initialize centralized FileDiscoveryService
    this.getFileService();
    if (this.getCheckpointingEnabled()) {
      await this.getGitService();
    }
    this.toolRegistry = await this.createToolRegistry();
  }

  async refreshAuth(authMethod: AuthType) {
    // Create content generator config with the appropriate auth method
    this.contentGeneratorConfig = createContentGeneratorConfig(
      this,
      authMethod,
    );

    // Initialize the Gemini client
    this.geminiClient = new GeminiClient(this);
    this.toolRegistry = await this.createToolRegistry();
    await this.geminiClient.initialize(this.contentGeneratorConfig);

    // Reset the session flag since we're explicitly changing auth and using default model
    this.modelSwitchedDuringSession = false;
  }

  getSessionId(): string {
    return this.sessionId;
  }

  getContentGeneratorConfig(): ContentGeneratorConfig {
    return this.contentGeneratorConfig;
  }

  getModel(): string {
    return this.contentGeneratorConfig?.model || this.model;
  }

  setModel(newModel: string): void {
    if (this.contentGeneratorConfig) {
      this.contentGeneratorConfig.model = newModel;
      this.modelSwitchedDuringSession = true;
    }
  }

  isModelSwitchedDuringSession(): boolean {
    return this.modelSwitchedDuringSession;
  }

  resetModelToDefault(): void {
    if (this.contentGeneratorConfig) {
      this.contentGeneratorConfig.model = this.model; // Reset to the original default model
      this.modelSwitchedDuringSession = false;
    }
  }

  setFlashFallbackHandler(handler: FlashFallbackHandler): void {
    this.flashFallbackHandler = handler;
  }

  getMaxSessionTurns(): number {
    return this.maxSessionTurns;
  }

  setQuotaErrorOccurred(value: boolean): void {
    this.quotaErrorOccurred = value;
  }

  getQuotaErrorOccurred(): boolean {
    return this.quotaErrorOccurred;
  }

  async getUserTier(): Promise<UserTierId | undefined> {
    if (!this.geminiClient) {
      return undefined;
    }
    const generator = this.geminiClient.getContentGenerator();
    return await generator.getTier?.();
  }

  getEmbeddingModel(): string {
    return this.embeddingModel;
  }

  getSandbox(): SandboxConfig | undefined {
    return this.sandbox;
  }

  getTargetDir(): string {
    return this.targetDir;
  }

  getProjectRoot(): string {
    return this.targetDir;
  }

  getToolRegistry(): Promise<ToolRegistry> {
    return Promise.resolve(this.toolRegistry);
  }

  getDebugMode(): boolean {
    return this.debugMode;
  }
  getQuestion(): string | undefined {
    return this.question;
  }

  getFullContext(): boolean {
    return this.fullContext;
  }

  getCoreTools(): string[] | undefined {
    return this.coreTools;
  }

  getExcludeTools(): string[] | undefined {
    return this.excludeTools;
  }

  getToolDiscoveryCommand(): string | undefined {
    return this.toolDiscoveryCommand;
  }

  getToolCallCommand(): string | undefined {
    return this.toolCallCommand;
  }

  getMcpServerCommand(): string | undefined {
    return this.mcpServerCommand;
  }

  getMcpServers(): Record<string, MCPServerConfig> | undefined {
    return this.mcpServers;
  }

  getUserMemory(): string {
    return this.userMemory;
  }

  setUserMemory(newUserMemory: string): void {
    this.userMemory = newUserMemory;
  }

  getGeminiMdFileCount(): number {
    return this.sprtscltrMdFileCount;
  }

  setGeminiMdFileCount(count: number): void {
    this.sprtscltrMdFileCount = count;
  }

  getApprovalMode(): ApprovalMode {
    return this.approvalMode;
  }

  setApprovalMode(mode: ApprovalMode): void {
    this.approvalMode = mode;
  }

  getShowMemoryUsage(): boolean {
    return this.showMemoryUsage;
  }

  getAccessibility(): AccessibilitySettings {
    return this.accessibility;
  }

  getTelemetryEnabled(): boolean {
    return this.telemetrySettings.enabled ?? false;
  }

  getTelemetryLogPromptsEnabled(): boolean {
    return this.telemetrySettings.logPrompts ?? true;
  }

  getTelemetryOtlpEndpoint(): string {
    return this.telemetrySettings.otlpEndpoint ?? DEFAULT_OTLP_ENDPOINT;
  }

  getTelemetryTarget(): TelemetryTarget {
    return this.telemetrySettings.target ?? DEFAULT_TELEMETRY_TARGET;
  }

  getGeminiClient(): GeminiClient {
    return this.geminiClient;
  }

  getGeminiDir(): string {
    return path.join(this.targetDir, SPRTSCLTR_DIR);
  }

  getProjectTempDir(): string {
    return getProjectTempDir(this.getProjectRoot());
  }

  getEnableRecursiveFileSearch(): boolean {
    return this.fileFiltering.enableRecursiveFileSearch;
  }

  getFileFilteringRespectGitIgnore(): boolean {
    return this.fileFiltering.respectGitIgnore;
  }

  getCheckpointingEnabled(): boolean {
    return this.checkpointing;
  }

  getProxy(): string | undefined {
    return this.proxy;
  }

  getWorkingDir(): string {
    return this.cwd;
  }

  getBugCommand(): BugCommandSettings | undefined {
    return this.bugCommand;
  }

  getFileService(): FileDiscoveryService {
    if (!this.fileDiscoveryService) {
      this.fileDiscoveryService = new FileDiscoveryService(this.targetDir);
    }
    return this.fileDiscoveryService;
  }

  getUsageStatisticsEnabled(): boolean {
    return this.usageStatisticsEnabled;
  }

  getExtensionContextFilePaths(): string[] {
    return this.extensionContextFilePaths;
  }

  getExperimentalAcp(): boolean {
    return this.experimentalAcp;
  }

  getListExtensions(): boolean {
    return this.listExtensions;
  }

<<<<<<< HEAD
  getListModels(): boolean {
    return this.listModels;
  }

  getActiveExtensions(): ActiveExtension[] {
    return this._activeExtensions;
=======
  getExtensions(): GeminiCLIExtension[] {
    return this._extensions;
  }

  getBlockedMcpServers(): Array<{ name: string; extensionName: string }> {
    return this._blockedMcpServers;
>>>>>>> f650be2c
  }

  getNoBrowser(): boolean {
    return this.noBrowser;
  }

  getSummarizeToolOutputConfig():
    | Record<string, SummarizeToolOutputSettings>
    | undefined {
    return this.summarizeToolOutput;
  }

  getIdeMode(): boolean {
    return this.ideMode;
  }

  async getGitService(): Promise<GitService> {
    if (!this.gitService) {
      this.gitService = new GitService(this.targetDir);
      await this.gitService.initialize();
    }
    return this.gitService;
  }

  async refreshMemory(): Promise<{ memoryContent: string; fileCount: number }> {
    const { memoryContent, fileCount } = await loadServerHierarchicalMemory(
      this.getWorkingDir(),
      this.getDebugMode(),
      this.getFileService(),
      this.getExtensionContextFilePaths(),
    );

    this.setUserMemory(memoryContent);
    this.setGeminiMdFileCount(fileCount);

    return { memoryContent, fileCount };
  }

  async createToolRegistry(): Promise<ToolRegistry> {
    const registry = new ToolRegistry(this);

    // helper to create & register core tools that are enabled
    // eslint-disable-next-line @typescript-eslint/no-explicit-any
    const registerCoreTool = (ToolClass: any, ...args: unknown[]) => {
      const className = ToolClass.name;
      const toolName = ToolClass.Name || className;
      const coreTools = this.getCoreTools();
      const excludeTools = this.getExcludeTools();

      let isEnabled = false;
      if (coreTools === undefined) {
        isEnabled = true;
      } else {
        isEnabled = coreTools.some(
          (tool) =>
            tool === className ||
            tool === toolName ||
            tool.startsWith(`${className}(`) ||
            tool.startsWith(`${toolName}(`),
        );
      }

      if (
        excludeTools?.includes(className) ||
        excludeTools?.includes(toolName)
      ) {
        isEnabled = false;
      }

      if (isEnabled) {
        registry.registerTool(new ToolClass(...args));
      }
    };

    registerCoreTool(LSTool, this);
    registerCoreTool(ReadFileTool, this);
    registerCoreTool(GrepTool, this);
    registerCoreTool(GlobTool, this);
    registerCoreTool(EditTool, this);
    registerCoreTool(WriteFileTool, this);
    registerCoreTool(WebFetchTool, this);
    registerCoreTool(ReadManyFilesTool, this);
    registerCoreTool(ShellTool, this);
    registerCoreTool(MemoryTool);
    registerCoreTool(WebSearchTool, this);

    await registry.discoverTools();
    return registry;
  }
}
// Export model constants for use in CLI
export { DEFAULT_GEMINI_FLASH_MODEL };<|MERGE_RESOLUTION|>--- conflicted
+++ resolved
@@ -198,16 +198,12 @@
   private modelSwitchedDuringSession: boolean = false;
   private readonly maxSessionTurns: number;
   private readonly listExtensions: boolean;
-<<<<<<< HEAD
-  private readonly _activeExtensions: ActiveExtension[];
-  private readonly listModels: boolean;
-=======
   private readonly _extensions: GeminiCLIExtension[];
   private readonly _blockedMcpServers: Array<{
     name: string;
     extensionName: string;
   }>;
->>>>>>> f650be2c
+  private readonly listModels: boolean;
   flashFallbackHandler?: FlashFallbackHandler;
   private quotaErrorOccurred: boolean = false;
   private readonly summarizeToolOutput:
@@ -523,21 +519,16 @@
     return this.listExtensions;
   }
 
-<<<<<<< HEAD
   getListModels(): boolean {
     return this.listModels;
   }
 
-  getActiveExtensions(): ActiveExtension[] {
-    return this._activeExtensions;
-=======
   getExtensions(): GeminiCLIExtension[] {
     return this._extensions;
   }
 
   getBlockedMcpServers(): Array<{ name: string; extensionName: string }> {
     return this._blockedMcpServers;
->>>>>>> f650be2c
   }
 
   getNoBrowser(): boolean {
