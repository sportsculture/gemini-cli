--- conflicted
+++ resolved
@@ -43,20 +43,6 @@
 export class ShellTool extends BaseTool<ShellToolParams, ToolResult> {
   static Name: string = 'run_shell_command';
   private allowlist: Set<string> = new Set();
-
-  /**
-   * Decode HTML entities that may have been introduced by the API
-   * Common entities that affect shell commands
-   */
-  private decodeHtmlEntities(text: string): string {
-    return text
-      .replace(/&amp;/g, '&')
-      .replace(/&lt;/g, '<')
-      .replace(/&gt;/g, '>')
-      .replace(/&quot;/g, '"')
-      .replace(/&#39;/g, "'")
-      .replace(/&#x27;/g, "'");
-  }
 
   constructor(private readonly config: Config) {
     super(
@@ -102,10 +88,7 @@
   }
 
   getDescription(params: ShellToolParams): string {
-    // Decode HTML entities for display
-    const decodedCommand = this.decodeHtmlEntities(params.command);
-    
-    let description = `${decodedCommand}`;
+    let description = `${params.command}`;
     // append optional [in directory]
     // note description is needed even if validation fails due to absolute path
     if (params.directory) {
@@ -158,17 +141,9 @@
     params: ShellToolParams,
     _abortSignal: AbortSignal,
   ): Promise<ToolCallConfirmationDetails | false> {
-    // Decode HTML entities
-    const decodedCommand = this.decodeHtmlEntities(params.command);
-    const decodedParams = { ...params, command: decodedCommand };
-    
-    if (this.validateToolParams(decodedParams)) {
+    if (this.validateToolParams(params)) {
       return false; // skip confirmation, execute call will fail immediately
     }
-<<<<<<< HEAD
-    const rootCommand = this.getCommandRoot(decodedParams.command)!; // must be non-empty string post-validation
-    if (this.whitelist.has(rootCommand)) {
-=======
 
     const command = stripShellWrapper(params.command);
     const rootCommands = [...new Set(getCommandRoots(command))];
@@ -177,20 +152,14 @@
     );
 
     if (commandsToConfirm.length === 0) {
->>>>>>> 7356764a
       return false; // already approved and whitelisted
     }
 
     const confirmationDetails: ToolExecuteConfirmationDetails = {
       type: 'exec',
       title: 'Confirm Shell Command',
-<<<<<<< HEAD
-      command: decodedParams.command,
-      rootCommand,
-=======
       command: params.command,
       rootCommand: commandsToConfirm.join(', '),
->>>>>>> 7356764a
       onConfirm: async (outcome: ToolConfirmationOutcome) => {
         if (outcome === ToolConfirmationOutcome.ProceedAlways) {
           commandsToConfirm.forEach((command) => this.allowlist.add(command));
@@ -205,20 +174,6 @@
     signal: AbortSignal,
     updateOutput?: (output: string) => void,
   ): Promise<ToolResult> {
-<<<<<<< HEAD
-    // Decode HTML entities that may have been introduced by the API
-    const decodedCommand = this.decodeHtmlEntities(params.command);
-    const decodedParams = { ...params, command: decodedCommand };
-
-    const validationError = this.validateToolParams(decodedParams);
-    if (validationError) {
-      return {
-        llmContent: [
-          `Command rejected: ${decodedParams.command}`,
-          `Reason: ${validationError}`,
-        ].join('\n'),
-        returnDisplay: `Error: ${validationError}`,
-=======
     const strippedCommand = stripShellWrapper(params.command);
     const validationError = this.validateToolParams({
       ...params,
@@ -228,7 +183,6 @@
       return {
         llmContent: validationError,
         returnDisplay: validationError,
->>>>>>> 7356764a
       };
     }
 
@@ -245,46 +199,6 @@
       .toString('hex')}.tmp`;
     const tempFilePath = path.join(os.tmpdir(), tempFileName);
 
-<<<<<<< HEAD
-    // pgrep is not available on Windows, so we can't get background PIDs
-    const command = isWindows
-      ? decodedParams.command
-      : (() => {
-          // wrap command to append subprocess pids (via pgrep) to temporary file
-          let command = decodedParams.command.trim();
-          if (!command.endsWith('&')) command += ';';
-          return `{ ${command} }; __code=$?; pgrep -g 0 >${tempFilePath} 2>&1; exit $__code;`;
-        })();
-
-    // spawn command in specified directory (or project root if not specified)
-    const shell = isWindows
-      ? spawn('cmd.exe', ['/c', command], {
-          stdio: ['ignore', 'pipe', 'pipe'],
-          // detached: true, // ensure subprocess starts its own process group (esp. in Linux)
-          cwd: path.resolve(this.config.getTargetDir(), decodedParams.directory || ''),
-        })
-      : spawn('bash', ['-c', command], {
-          stdio: ['ignore', 'pipe', 'pipe'],
-          detached: true, // ensure subprocess starts its own process group (esp. in Linux)
-          cwd: path.resolve(this.config.getTargetDir(), decodedParams.directory || ''),
-        });
-
-    let exited = false;
-    let stdout = '';
-    let output = '';
-    let lastUpdateTime = Date.now();
-
-    const appendOutput = (str: string) => {
-      output += str;
-      if (
-        updateOutput &&
-        Date.now() - lastUpdateTime > OUTPUT_UPDATE_INTERVAL_MS
-      ) {
-        updateOutput(output);
-        lastUpdateTime = Date.now();
-      }
-    };
-=======
     try {
       // pgrep is not available on Windows, so we can't get background PIDs
       const commandToExecute = isWindows
@@ -300,7 +214,6 @@
         this.config.getTargetDir(),
         params.directory || '',
       );
->>>>>>> 7356764a
 
       let cumulativeStdout = '';
       let cumulativeStderr = '';
@@ -308,14 +221,6 @@
       let lastUpdateTime = Date.now();
       let isBinaryStream = false;
 
-<<<<<<< HEAD
-    let error: Error | null = null;
-    shell.on('error', (err: Error) => {
-      error = err;
-      // remove wrapper from user's command in error message
-      error.message = error.message.replace(command, decodedParams.command);
-    });
-=======
       const { result: resultPromise } = ShellExecutionService.execute(
         commandToExecute,
         cwd,
@@ -323,7 +228,6 @@
           if (!updateOutput) {
             return;
           }
->>>>>>> 7356764a
 
           let currentDisplayOutput = '';
           let shouldUpdate = false;
@@ -425,22 +329,6 @@
           `Process Group PGID: ${result.pid ?? '(none)'}`,
         ].join('\n');
       }
-<<<<<<< HEAD
-    } else {
-      llmContent = [
-        `Command: ${decodedParams.command}`,
-        `Directory: ${decodedParams.directory || '(root)'}`,
-        `Stdout: ${stdout || '(empty)'}`,
-        `Stderr: ${stderr || '(empty)'}`,
-        `Error: ${error ?? '(none)'}`,
-        `Exit Code: ${code ?? '(none)'}`,
-        `Signal: ${processSignal ?? '(none)'}`,
-        `Background PIDs: ${backgroundPIDs.length ? backgroundPIDs.join(', ') : '(none)'}`,
-        `Process Group PGID: ${shell.pid ?? '(none)'}`,
-      ].join('\n');
-    }
-=======
->>>>>>> 7356764a
 
       let returnDisplayMessage = '';
       if (this.config.getDebugMode()) {
