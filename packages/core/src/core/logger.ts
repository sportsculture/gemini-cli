--- conflicted
+++ resolved
@@ -238,16 +238,12 @@
     if (!this.sprtscltrDir) {
       throw new Error('Checkpoint file path not set.');
     }
-<<<<<<< HEAD
-    return path.join(this.sprtscltrDir, `checkpoint-${tag}.json`);
-=======
     // Sanitize tag to prevent directory traversal attacks
     let sanitizedTag = tag.replace(/[^a-zA-Z0-9-_]/g, '');
     if (!sanitizedTag) {
       sanitizedTag = 'default';
     }
-    return path.join(this.geminiDir, `checkpoint-${sanitizedTag}.json`);
->>>>>>> 7356764a
+    return path.join(this.sprtscltrDir, `checkpoint-${sanitizedTag}.json`);
   }
 
   async saveCheckpoint(conversation: Content[], tag: string): Promise<void> {
@@ -291,7 +287,7 @@
   }
 
   async deleteCheckpoint(tag: string): Promise<boolean> {
-    if (!this.initialized || !this.geminiDir) {
+    if (!this.initialized || !this.sprtscltrDir) {
       console.error(
         'Logger not initialized or checkpoint file path not set. Cannot delete checkpoint.',
       );
