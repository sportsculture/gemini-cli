/**
 * @license
 * Copyright 2025 Google LLC
 * SPDX-License-Identifier: Apache-2.0
 */

import {
  PartListUnion,
  GenerateContentResponse,
  FunctionCall,
  FunctionDeclaration,
  FinishReason,
} from '@google/genai';
import {
  ToolCallConfirmationDetails,
  ToolResult,
  ToolResultDisplay,
} from '../tools/tools.js';
import { getResponseText } from '../utils/generateContentResponseUtilities.js';
import { reportError } from '../utils/errorReporting.js';
import {
  getErrorMessage,
  UnauthorizedError,
  toFriendlyError,
} from '../utils/errors.js';
import { GeminiChat } from './geminiChat.js';
import { toolLogger } from '../utils/logger.js';

// Define a structure for tools passed to the server
export interface ServerTool {
  name: string;
  schema: FunctionDeclaration;
  // The execute method signature might differ slightly or be wrapped
  execute(
    params: Record<string, unknown>,
    signal?: AbortSignal,
  ): Promise<ToolResult>;
  shouldConfirmExecute(
    params: Record<string, unknown>,
    abortSignal: AbortSignal,
  ): Promise<ToolCallConfirmationDetails | false>;
}

export enum GeminiEventType {
  Content = 'content',
  ToolCallRequest = 'tool_call_request',
  ToolCallResponse = 'tool_call_response',
  ToolCallConfirmation = 'tool_call_confirmation',
  UserCancelled = 'user_cancelled',
  Error = 'error',
  ChatCompressed = 'chat_compressed',
  Thought = 'thought',
  MaxSessionTurns = 'max_session_turns',
  Finished = 'finished',
  LoopDetected = 'loop_detected',
}

export interface StructuredError {
  message: string;
  status?: number;
}

export interface GeminiErrorEventValue {
  error: StructuredError;
}

export interface ToolCallRequestInfo {
  callId: string;
  name: string;
  args: Record<string, unknown>;
  isClientInitiated: boolean;
  prompt_id: string;
}

export interface ToolCallResponseInfo {
  callId: string;
  responseParts: PartListUnion;
  resultDisplay: ToolResultDisplay | undefined;
  error: Error | undefined;
}

export interface ServerToolCallConfirmationDetails {
  request: ToolCallRequestInfo;
  details: ToolCallConfirmationDetails;
}

export type ThoughtSummary = {
  subject: string;
  description: string;
};

export type ServerGeminiContentEvent = {
  type: GeminiEventType.Content;
  value: string;
};

export type ServerGeminiThoughtEvent = {
  type: GeminiEventType.Thought;
  value: ThoughtSummary;
};

export type ServerGeminiToolCallRequestEvent = {
  type: GeminiEventType.ToolCallRequest;
  value: ToolCallRequestInfo;
};

export type ServerGeminiToolCallResponseEvent = {
  type: GeminiEventType.ToolCallResponse;
  value: ToolCallResponseInfo;
};

export type ServerGeminiToolCallConfirmationEvent = {
  type: GeminiEventType.ToolCallConfirmation;
  value: ServerToolCallConfirmationDetails;
};

export type ServerGeminiUserCancelledEvent = {
  type: GeminiEventType.UserCancelled;
};

export type ServerGeminiErrorEvent = {
  type: GeminiEventType.Error;
  value: GeminiErrorEventValue;
};

export interface ChatCompressionInfo {
  originalTokenCount: number;
  newTokenCount: number;
}

export type ServerGeminiChatCompressedEvent = {
  type: GeminiEventType.ChatCompressed;
  value: ChatCompressionInfo | null;
};

export type ServerGeminiMaxSessionTurnsEvent = {
  type: GeminiEventType.MaxSessionTurns;
};

export type ServerGeminiFinishedEvent = {
  type: GeminiEventType.Finished;
  value: FinishReason;
};

export type ServerGeminiLoopDetectedEvent = {
  type: GeminiEventType.LoopDetected;
};

// The original union type, now composed of the individual types
export type ServerGeminiStreamEvent =
  | ServerGeminiContentEvent
  | ServerGeminiToolCallRequestEvent
  | ServerGeminiToolCallResponseEvent
  | ServerGeminiToolCallConfirmationEvent
  | ServerGeminiUserCancelledEvent
  | ServerGeminiErrorEvent
  | ServerGeminiChatCompressedEvent
  | ServerGeminiThoughtEvent
  | ServerGeminiMaxSessionTurnsEvent
  | ServerGeminiFinishedEvent
  | ServerGeminiLoopDetectedEvent;

// A turn manages the agentic loop turn within the server context.
export class Turn {
  readonly pendingToolCalls: ToolCallRequestInfo[];
  private debugResponses: GenerateContentResponse[];

  constructor(
    private readonly chat: GeminiChat,
    private readonly prompt_id: string,
  ) {
    this.pendingToolCalls = [];
    this.debugResponses = [];
  }
  // The run method yields simpler events suitable for server logic
  async *run(
    req: PartListUnion,
    signal: AbortSignal,
  ): AsyncGenerator<ServerGeminiStreamEvent> {
    try {
      // Start a new correlation for this turn
      const correlationId = toolLogger.startNewCorrelation();
      toolLogger.debug('Starting new turn', {
        prompt_id: this.prompt_id,
        correlationId,
      });

      const responseStream = await this.chat.sendMessageStream(
        {
          message: req,
          config: {
            abortSignal: signal,
          },
        },
        this.prompt_id,
      );

      let chunkIndex = 0;
      for await (const resp of responseStream) {
        toolLogger.traceChunkReception(resp, chunkIndex++);
        if (signal?.aborted) {
          yield { type: GeminiEventType.UserCancelled };
          // Do not add resp to debugResponses if aborted before processing
          return;
        }
        this.debugResponses.push(resp);

        const thoughtPart = resp.candidates?.[0]?.content?.parts?.[0];
        if (thoughtPart?.thought) {
          // Thought always has a bold "subject" part enclosed in double asterisks
          // (e.g., **Subject**). The rest of the string is considered the description.
          const rawText = thoughtPart.text ?? '';
          const subjectStringMatches = rawText.match(/\*\*(.*?)\*\*/s);
          const subject = subjectStringMatches
            ? subjectStringMatches[1].trim()
            : '';
          const description = rawText.replace(/\*\*(.*?)\*\*/s, '').trim();
          const thought: ThoughtSummary = {
            subject,
            description,
          };

          yield {
            type: GeminiEventType.Thought,
            value: thought,
          };
          continue;
        }

        const text = getResponseText(resp);
        if (text) {
          yield { type: GeminiEventType.Content, value: text };
        }

        // Handle function calls (requesting tool execution)
        const functionCalls = resp.functionCalls ?? [];
        if (functionCalls.length > 0) {
          toolLogger.info('Gemini function calls detected', {
            count: functionCalls.length,
            calls: functionCalls.map((fc) => ({ name: fc.name, id: fc.id })),
          });
        }
        for (const fnCall of functionCalls) {
          toolLogger.traceToolCallDetection(fnCall);
          const event = this.handlePendingFunctionCall(fnCall);
          if (event) {
            yield event;
          }
        }

<<<<<<< HEAD
        // Also check for tool calls from non-Gemini providers
        // These providers may include tool calls in a different format
        const toolCalls = (resp as any)._toolCalls;
        if (toolCalls && Array.isArray(toolCalls)) {
          toolLogger.info('Non-Gemini tool calls detected', {
            count: toolCalls.length,
            provider: 'non-gemini',
            calls: toolCalls.map((tc) => ({
              name: tc.function?.name,
              id: tc.id,
            })),
          });
          for (const toolCall of toolCalls) {
            const fnCall: FunctionCall = {
              name: toolCall.function.name,
              args: JSON.parse(toolCall.function.arguments),
              id: toolCall.id,
            };
            toolLogger.traceToolCallDetection(fnCall);
            const event = this.handlePendingFunctionCall(fnCall);
            if (event) {
              yield event;
            }
          }
=======
        // Check if response was truncated or stopped for various reasons
        const finishReason = resp.candidates?.[0]?.finishReason;

        if (finishReason) {
          yield {
            type: GeminiEventType.Finished,
            value: finishReason as FinishReason,
          };
>>>>>>> 107ce8af
        }
      }
    } catch (e) {
      const error = toFriendlyError(e);
      if (error instanceof UnauthorizedError) {
        throw error;
      }
      if (signal.aborted) {
        yield { type: GeminiEventType.UserCancelled };
        // Regular cancellation error, fail gracefully.
        return;
      }

      const contextForReport = [...this.chat.getHistory(/*curated*/ true), req];
      await reportError(
        error,
        'Error when talking to Gemini API',
        contextForReport,
        'Turn.run-sendMessageStream',
      );
      const status =
        typeof error === 'object' &&
        error !== null &&
        'status' in error &&
        typeof (error as { status: unknown }).status === 'number'
          ? (error as { status: number }).status
          : undefined;
      const structuredError: StructuredError = {
        message: getErrorMessage(error),
        status,
      };
      yield { type: GeminiEventType.Error, value: { error: structuredError } };
      return;
    }
  }

  private handlePendingFunctionCall(
    fnCall: FunctionCall,
  ): ServerGeminiStreamEvent | null {
    const callId =
      fnCall.id ??
      `${fnCall.name}-${Date.now()}-${Math.random().toString(16).slice(2)}`;
    const name = fnCall.name || 'undefined_tool_name';
    const args = (fnCall.args || {}) as Record<string, unknown>;

    const toolCallRequest: ToolCallRequestInfo = {
      callId,
      name,
      args,
      isClientInitiated: false,
      prompt_id: this.prompt_id,
    };

    toolLogger.debug('Creating tool call request', {
      callId,
      name,
      hasArgs: Object.keys(args).length > 0,
      prompt_id: this.prompt_id,
    });

    this.pendingToolCalls.push(toolCallRequest);

    // Yield a request for the tool call, not the pending/confirming status
    return { type: GeminiEventType.ToolCallRequest, value: toolCallRequest };
  }

  getDebugResponses(): GenerateContentResponse[] {
    return this.debugResponses;
  }
}<|MERGE_RESOLUTION|>--- conflicted
+++ resolved
@@ -248,7 +248,6 @@
           }
         }
 
-<<<<<<< HEAD
         // Also check for tool calls from non-Gemini providers
         // These providers may include tool calls in a different format
         const toolCalls = (resp as any)._toolCalls;
@@ -273,16 +272,6 @@
               yield event;
             }
           }
-=======
-        // Check if response was truncated or stopped for various reasons
-        const finishReason = resp.candidates?.[0]?.finishReason;
-
-        if (finishReason) {
-          yield {
-            type: GeminiEventType.Finished,
-            value: finishReason as FinishReason,
-          };
->>>>>>> 107ce8af
         }
       }
     } catch (e) {
