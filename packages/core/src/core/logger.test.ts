--- conflicted
+++ resolved
@@ -401,13 +401,8 @@
     ])('should save a checkpoint', async ({ tag, sanitizedTag }) => {
       await logger.saveCheckpoint(conversation, tag);
       const taggedFilePath = path.join(
-<<<<<<< HEAD
         TEST_SPRTSCLTR_DIR,
-        `${CHECKPOINT_FILE_NAME.replace('.json', '')}-${tag}.json`,
-=======
-        TEST_GEMINI_DIR,
         `checkpoint-${sanitizedTag}.json`,
->>>>>>> 7356764a
       );
       const fileContent = await fs.readFile(taggedFilePath, 'utf-8');
       expect(JSON.parse(fileContent)).toEqual(conversation);
@@ -453,13 +448,8 @@
         { role: 'user', parts: [{ text: 'hello' }] },
       ];
       const taggedFilePath = path.join(
-<<<<<<< HEAD
         TEST_SPRTSCLTR_DIR,
-        `${CHECKPOINT_FILE_NAME.replace('.json', '')}-${tag}.json`,
-=======
-        TEST_GEMINI_DIR,
         `checkpoint-${sanitizedTag}.json`,
->>>>>>> 7356764a
       );
       await fs.writeFile(
         taggedFilePath,
@@ -484,7 +474,7 @@
     it('should return an empty array if the file contains invalid JSON', async () => {
       const tag = 'invalid-json-tag';
       const taggedFilePath = path.join(
-        TEST_GEMINI_DIR,
+        TEST_SPRTSCLTR_DIR,
         `checkpoint-${tag}.json`,
       );
       await fs.writeFile(taggedFilePath, 'invalid json');
@@ -522,7 +512,7 @@
 
     beforeEach(async () => {
       taggedFilePath = path.join(
-        TEST_GEMINI_DIR,
+        TEST_SPRTSCLTR_DIR,
         `${CHECKPOINT_FILE_NAME.replace('.json', '')}-${tag}.json`,
       );
       // Create a file to be deleted
