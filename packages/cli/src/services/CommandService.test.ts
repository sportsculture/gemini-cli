--- conflicted
+++ resolved
@@ -6,7 +6,6 @@
 
 import { vi, describe, it, expect, beforeEach, afterEach } from 'vitest';
 import { CommandService } from './CommandService.js';
-<<<<<<< HEAD
 import { type Config } from '@sport/core';
 import { type SlashCommand } from '../ui/commands/types.js';
 import { memoryCommand } from '../ui/commands/memoryCommand.js';
@@ -30,69 +29,6 @@
 import { quitCommand } from '../ui/commands/quitCommand.js';
 import { restoreCommand } from '../ui/commands/restoreCommand.js';
 
-// Mock the command modules to isolate the service from the command implementations.
-vi.mock('../ui/commands/memoryCommand.js', () => ({
-  memoryCommand: { name: 'memory', description: 'Mock Memory' },
-}));
-vi.mock('../ui/commands/helpCommand.js', () => ({
-  helpCommand: { name: 'help', description: 'Mock Help' },
-}));
-vi.mock('../ui/commands/clearCommand.js', () => ({
-  clearCommand: { name: 'clear', description: 'Mock Clear' },
-}));
-vi.mock('../ui/commands/corgiCommand.js', () => ({
-  corgiCommand: { name: 'corgi', description: 'Mock Corgi' },
-}));
-vi.mock('../ui/commands/docsCommand.js', () => ({
-  docsCommand: { name: 'docs', description: 'Mock Docs' },
-}));
-vi.mock('../ui/commands/authCommand.js', () => ({
-  authCommand: { name: 'auth', description: 'Mock Auth' },
-}));
-vi.mock('../ui/commands/themeCommand.js', () => ({
-  themeCommand: { name: 'theme', description: 'Mock Theme' },
-}));
-vi.mock('../ui/commands/privacyCommand.js', () => ({
-  privacyCommand: { name: 'privacy', description: 'Mock Privacy' },
-}));
-vi.mock('../ui/commands/statsCommand.js', () => ({
-  statsCommand: { name: 'stats', description: 'Mock Stats' },
-}));
-vi.mock('../ui/commands/aboutCommand.js', () => ({
-  aboutCommand: { name: 'about', description: 'Mock About' },
-}));
-vi.mock('../ui/commands/ideCommand.js', () => ({
-  ideCommand: vi.fn(),
-}));
-vi.mock('../ui/commands/extensionsCommand.js', () => ({
-  extensionsCommand: { name: 'extensions', description: 'Mock Extensions' },
-}));
-vi.mock('../ui/commands/toolsCommand.js', () => ({
-  toolsCommand: { name: 'tools', description: 'Mock Tools' },
-}));
-vi.mock('../ui/commands/compressCommand.js', () => ({
-  compressCommand: { name: 'compress', description: 'Mock Compress' },
-}));
-vi.mock('../ui/commands/mcpCommand.js', () => ({
-  mcpCommand: { name: 'mcp', description: 'Mock MCP' },
-}));
-vi.mock('../ui/commands/editorCommand.js', () => ({
-  editorCommand: { name: 'editor', description: 'Mock Editor' },
-}));
-vi.mock('../ui/commands/bugCommand.js', () => ({
-  bugCommand: { name: 'bug', description: 'Mock Bug' },
-}));
-vi.mock('../ui/commands/quitCommand.js', () => ({
-  quitCommand: { name: 'quit', description: 'Mock Quit' },
-}));
-vi.mock('../ui/commands/restoreCommand.js', () => ({
-  restoreCommand: vi.fn(),
-}));
-=======
-import { type ICommandLoader } from './types.js';
-import { CommandKind, type SlashCommand } from '../ui/commands/types.js';
->>>>>>> 107ce8af
-
 const createMockCommand = (name: string, kind: CommandKind): SlashCommand => ({
   name,
   description: `Description for ${name}`,
