/**
 * @license
 * Copyright 2025 Google LLC
 * SPDX-License-Identifier: Apache-2.0
 */

import { Config } from '@google/gemini-cli-core';
import { SlashCommand } from '../ui/commands/types.js';
import { memoryCommand } from '../ui/commands/memoryCommand.js';
import { helpCommand } from '../ui/commands/helpCommand.js';
import { clearCommand } from '../ui/commands/clearCommand.js';
import { corgiCommand } from '../ui/commands/corgiCommand.js';
import { docsCommand } from '../ui/commands/docsCommand.js';
import { mcpCommand } from '../ui/commands/mcpCommand.js';
import { authCommand } from '../ui/commands/authCommand.js';
import { themeCommand } from '../ui/commands/themeCommand.js';
import { editorCommand } from '../ui/commands/editorCommand.js';
import { chatCommand } from '../ui/commands/chatCommand.js';
import { statsCommand } from '../ui/commands/statsCommand.js';
import { privacyCommand } from '../ui/commands/privacyCommand.js';
import { aboutCommand } from '../ui/commands/aboutCommand.js';
import { extensionsCommand } from '../ui/commands/extensionsCommand.js';
import { toolsCommand } from '../ui/commands/toolsCommand.js';
import { compressCommand } from '../ui/commands/compressCommand.js';
import { ideCommand } from '../ui/commands/ideCommand.js';
import { bugCommand } from '../ui/commands/bugCommand.js';
import { quitCommand } from '../ui/commands/quitCommand.js';
<<<<<<< HEAD
import { modelsCommand } from '../ui/commands/modelsCommand.js';
import { modelCommand } from '../ui/commands/modelCommand.js';
=======
import { restoreCommand } from '../ui/commands/restoreCommand.js';
>>>>>>> f650be2c

const loadBuiltInCommands = async (
  config: Config | null,
): Promise<SlashCommand[]> => {
  const allCommands = [
    aboutCommand,
    authCommand,
    bugCommand,
    chatCommand,
    clearCommand,
    compressCommand,
    corgiCommand,
    docsCommand,
    editorCommand,
    extensionsCommand,
    helpCommand,
    ideCommand(config),
    mcpCommand,
    memoryCommand,
    modelCommand,
    modelsCommand,
    privacyCommand,
    quitCommand,
    restoreCommand(config),
    statsCommand,
    themeCommand,
    toolsCommand,
  ];

  return allCommands.filter(
    (command): command is SlashCommand => command !== null,
  );
};

export class CommandService {
  private commands: SlashCommand[] = [];

  constructor(
    private config: Config | null,
    private commandLoader: (
      config: Config | null,
    ) => Promise<SlashCommand[]> = loadBuiltInCommands,
  ) {
    // The constructor can be used for dependency injection in the future.
  }

  async loadCommands(): Promise<void> {
    // For now, we only load the built-in commands.
    // File-based and remote commands will be added later.
    this.commands = await this.commandLoader(this.config);
  }

  getCommands(): SlashCommand[] {
    return this.commands;
  }
}<|MERGE_RESOLUTION|>--- conflicted
+++ resolved
@@ -25,12 +25,9 @@
 import { ideCommand } from '../ui/commands/ideCommand.js';
 import { bugCommand } from '../ui/commands/bugCommand.js';
 import { quitCommand } from '../ui/commands/quitCommand.js';
-<<<<<<< HEAD
 import { modelsCommand } from '../ui/commands/modelsCommand.js';
 import { modelCommand } from '../ui/commands/modelCommand.js';
-=======
 import { restoreCommand } from '../ui/commands/restoreCommand.js';
->>>>>>> f650be2c
 
 const loadBuiltInCommands = async (
   config: Config | null,
