/**
 * @license
 * Copyright 2025 Google LLC
 * SPDX-License-Identifier: Apache-2.0
 */

import yargs from 'yargs/yargs';
import { hideBin } from 'yargs/helpers';
import process from 'node:process';
import {
  Config,
  loadServerHierarchicalMemory,
  setGeminiMdFilename as setServerGeminiMdFilename,
  getCurrentGeminiMdFilename,
  ApprovalMode,
  DEFAULT_GEMINI_MODEL,
  DEFAULT_GEMINI_EMBEDDING_MODEL,
  DEFAULT_MEMORY_FILE_FILTERING_OPTIONS,
  FileDiscoveryService,
  TelemetryTarget,
  FileFilteringOptions,
<<<<<<< HEAD
  MCPServerConfig,
  IDE_SERVER_NAME,
} from '@sport/core';
=======
  IdeClient,
} from '@google/gemini-cli-core';
>>>>>>> 7356764a
import { Settings } from './settings.js';

import { Extension, annotateActiveExtensions } from './extension.js';
import { getCliVersion } from '../utils/version.js';
import { loadSandboxConfig } from './sandboxConfig.js';

// Simple console logger for now - replace with actual logger if available
const logger = {
  // eslint-disable-next-line @typescript-eslint/no-explicit-any
  debug: (...args: any[]) => console.debug('[DEBUG]', ...args),
  // eslint-disable-next-line @typescript-eslint/no-explicit-any
  warn: (...args: any[]) => console.warn('[WARN]', ...args),
  // eslint-disable-next-line @typescript-eslint/no-explicit-any
  error: (...args: any[]) => console.error('[ERROR]', ...args),
};

export interface CliArgs {
  model: string | undefined;
  sandbox: boolean | string | undefined;
  sandboxImage: string | undefined;
  debug: boolean | undefined;
  debugTools: boolean | undefined;
  prompt: string | undefined;
  promptInteractive: string | undefined;
  allFiles: boolean | undefined;
  all_files: boolean | undefined;
  showMemoryUsage: boolean | undefined;
  show_memory_usage: boolean | undefined;
  yolo: boolean | undefined;
  telemetry: boolean | undefined;
  checkpointing: boolean | undefined;
  telemetryTarget: string | undefined;
  telemetryOtlpEndpoint: string | undefined;
  telemetryLogPrompts: boolean | undefined;
  telemetryOutfile: string | undefined;
  allowedMcpServerNames: string[] | undefined;
  experimentalAcp: boolean | undefined;
  extensions: string[] | undefined;
  listExtensions: boolean | undefined;
  ideMode: boolean | undefined;
  models: boolean | undefined;
  proxy: string | undefined;
}

export async function parseArguments(): Promise<CliArgs> {
  const yargsInstance = yargs(hideBin(process.argv))
    .scriptName('gemini')
    .usage(
      '$0 [options]',
      'Gemini CLI - Launch an interactive CLI, use -p/--prompt for non-interactive mode',
    )
    .option('model', {
      alias: 'm',
      type: 'string',
      description: `Model`,
      default: process.env.GEMINI_MODEL || DEFAULT_GEMINI_MODEL,
    })
    .option('prompt', {
      alias: 'p',
      type: 'string',
      description: 'Prompt. Appended to input on stdin (if any).',
    })
    .option('prompt-interactive', {
      alias: 'i',
      type: 'string',
      description:
        'Execute the provided prompt and continue in interactive mode',
    })
    .option('sandbox', {
      alias: 's',
      type: 'boolean',
      description: 'Run in sandbox?',
    })
    .option('sandbox-image', {
      type: 'string',
      description: 'Sandbox image URI.',
    })
    .option('debug', {
      alias: 'd',
      type: 'boolean',
      description: 'Run in debug mode?',
      default: false,
    })
    .option('debug-tools', {
      type: 'boolean',
      description: 'Enable debug logging for tool execution flow',
      default: false,
    })
    .option('all-files', {
      alias: ['a'],
      type: 'boolean',
      description: 'Include ALL files in context?',
      default: false,
    })
    .option('all_files', {
      type: 'boolean',
      description: 'Include ALL files in context?',
      default: false,
    })
    .deprecateOption(
      'all_files',
      'Use --all-files instead. We will be removing --all_files in the coming weeks.',
    )
    .option('show-memory-usage', {
      type: 'boolean',
      description: 'Show memory usage in status bar',
      default: false,
    })
    .option('show_memory_usage', {
      type: 'boolean',
      description: 'Show memory usage in status bar',
      default: false,
    })
    .deprecateOption(
      'show_memory_usage',
      'Use --show-memory-usage instead. We will be removing --show_memory_usage in the coming weeks.',
    )
    .option('yolo', {
      alias: 'y',
      type: 'boolean',
      description:
        'Automatically accept all actions (aka YOLO mode, see https://www.youtube.com/watch?v=xvFZjo5PgG0 for more details)?',
      default: false,
    })
    .option('telemetry', {
      type: 'boolean',
      description:
        'Enable telemetry? This flag specifically controls if telemetry is sent. Other --telemetry-* flags set specific values but do not enable telemetry on their own.',
    })
    .option('telemetry-target', {
      type: 'string',
      choices: ['local', 'gcp'],
      description:
        'Set the telemetry target (local or gcp). Overrides settings files.',
    })
    .option('telemetry-otlp-endpoint', {
      type: 'string',
      description:
        'Set the OTLP endpoint for telemetry. Overrides environment variables and settings files.',
    })
    .option('telemetry-log-prompts', {
      type: 'boolean',
      description:
        'Enable or disable logging of user prompts for telemetry. Overrides settings files.',
    })
    .option('telemetry-outfile', {
      type: 'string',
      description: 'Redirect all telemetry output to the specified file.',
    })
    .option('checkpointing', {
      alias: 'c',
      type: 'boolean',
      description: 'Enables checkpointing of file edits',
      default: false,
    })
    .option('experimental-acp', {
      type: 'boolean',
      description: 'Starts the agent in ACP mode',
    })
    .option('allowed-mcp-server-names', {
      type: 'array',
      string: true,
      description: 'Allowed MCP server names',
    })
    .option('extensions', {
      alias: 'e',
      type: 'array',
      string: true,
      description:
        'A list of extensions to use. If not provided, all extensions are used.',
    })
    .option('list-extensions', {
      alias: 'l',
      type: 'boolean',
      description: 'List all available extensions and exit.',
    })
    .option('ide-mode', {
      type: 'boolean',
      description: 'Run in IDE mode?',
    })
    .option('models', {
      type: 'boolean',
      description: 'List all available AI models and exit.',
    })
    .option('proxy', {
      type: 'string',
      description:
        'Proxy for gemini client, like schema://user:password@host:port',
    })
    .version(await getCliVersion()) // This will enable the --version flag based on package.json
    .alias('v', 'version')
    .help()
    .alias('h', 'help')
    .strict()
    .check((argv) => {
      if (argv.prompt && argv.promptInteractive) {
        throw new Error(
          'Cannot use both --prompt (-p) and --prompt-interactive (-i) together',
        );
      }
      return true;
    });

  yargsInstance.wrap(yargsInstance.terminalWidth());
  return yargsInstance.argv;
}

// This function is now a thin wrapper around the server's implementation.
// It's kept in the CLI for now as App.tsx directly calls it for memory refresh.
// TODO: Consider if App.tsx should get memory via a server call or if Config should refresh itself.
export async function loadHierarchicalGeminiMemory(
  currentWorkingDirectory: string,
  debugMode: boolean,
  fileService: FileDiscoveryService,
  settings: Settings,
  extensionContextFilePaths: string[] = [],
  fileFilteringOptions?: FileFilteringOptions,
): Promise<{ memoryContent: string; fileCount: number }> {
  if (debugMode) {
    logger.debug(
      `CLI: Delegating hierarchical memory load to server for CWD: ${currentWorkingDirectory}`,
    );
  }

  // Directly call the server function.
  // The server function will use its own homedir() for the global path.
  return loadServerHierarchicalMemory(
    currentWorkingDirectory,
    debugMode,
    fileService,
    extensionContextFilePaths,
    fileFilteringOptions,
    settings.memoryDiscoveryMaxDirs,
  );
}

export async function loadCliConfig(
  settings: Settings,
  extensions: Extension[],
  sessionId: string,
  argv: CliArgs,
): Promise<Config> {
  const debugMode =
    argv.debug ||
    [process.env.DEBUG, process.env.DEBUG_MODE].some(
      (v) => v === 'true' || v === '1',
    );

  const ideMode =
    (argv.ideMode ?? settings.ideMode ?? false) &&
    process.env.TERM_PROGRAM === 'vscode' &&
    !process.env.SANDBOX;

  let ideClient: IdeClient | undefined;
  if (ideMode) {
    ideClient = new IdeClient();
  }

  const allExtensions = annotateActiveExtensions(
    extensions,
    argv.extensions || [],
  );

  const activeExtensions = extensions.filter(
    (_, i) => allExtensions[i].isActive,
  );

  // Set the context filename in the server's memoryTool module BEFORE loading memory
  // TODO(b/343434939): This is a bit of a hack. The contextFileName should ideally be passed
  // directly to the Config constructor in core, and have core handle setGeminiMdFilename.
  // However, loadHierarchicalGeminiMemory is called *before* createServerConfig.
  if (settings.contextFileName) {
    setServerGeminiMdFilename(settings.contextFileName);
  } else {
    // Reset to default if not provided in settings.
    setServerGeminiMdFilename(getCurrentGeminiMdFilename());
  }

  const extensionContextFilePaths = activeExtensions.flatMap(
    (e) => e.contextFiles,
  );

  const fileService = new FileDiscoveryService(process.cwd());

  const fileFiltering = {
    ...DEFAULT_MEMORY_FILE_FILTERING_OPTIONS,
    ...settings.fileFiltering,
  };

  // Call the (now wrapper) loadHierarchicalGeminiMemory which calls the server's version
  const { memoryContent, fileCount } = await loadHierarchicalGeminiMemory(
    process.cwd(),
    debugMode,
    fileService,
    settings,
    extensionContextFilePaths,
    fileFiltering,
  );

  let mcpServers = mergeMcpServers(settings, activeExtensions);
  const excludeTools = mergeExcludeTools(settings, activeExtensions);
  const blockedMcpServers: Array<{ name: string; extensionName: string }> = [];

  if (!argv.allowedMcpServerNames) {
    if (settings.allowMCPServers) {
      const allowedNames = new Set(settings.allowMCPServers.filter(Boolean));
      if (allowedNames.size > 0) {
        mcpServers = Object.fromEntries(
          Object.entries(mcpServers).filter(([key]) => allowedNames.has(key)),
        );
      }
    }

    if (settings.excludeMCPServers) {
      const excludedNames = new Set(settings.excludeMCPServers.filter(Boolean));
      if (excludedNames.size > 0) {
        mcpServers = Object.fromEntries(
          Object.entries(mcpServers).filter(([key]) => !excludedNames.has(key)),
        );
      }
    }
  }

  if (argv.allowedMcpServerNames) {
    const allowedNames = new Set(argv.allowedMcpServerNames.filter(Boolean));
    if (allowedNames.size > 0) {
      mcpServers = Object.fromEntries(
        Object.entries(mcpServers).filter(([key, server]) => {
          const isAllowed = allowedNames.has(key);
          if (!isAllowed) {
            blockedMcpServers.push({
              name: key,
              extensionName: server.extensionName || '',
            });
          }
          return isAllowed;
        }),
      );
    } else {
      blockedMcpServers.push(
        ...Object.entries(mcpServers).map(([key, server]) => ({
          name: key,
          extensionName: server.extensionName || '',
        })),
      );
      mcpServers = {};
    }
  }

  const sandboxConfig = await loadSandboxConfig(settings, argv);

  return new Config({
    sessionId,
    embeddingModel: DEFAULT_GEMINI_EMBEDDING_MODEL,
    sandbox: sandboxConfig,
    targetDir: process.cwd(),
    debugMode,
    debugTools: argv.debugTools || false,
    question: argv.promptInteractive || argv.prompt || '',
    fullContext: argv.allFiles || argv.all_files || false,
    coreTools: settings.coreTools || undefined,
    excludeTools,
    toolDiscoveryCommand: settings.toolDiscoveryCommand,
    toolCallCommand: settings.toolCallCommand,
    mcpServerCommand: settings.mcpServerCommand,
    mcpServers,
    userMemory: memoryContent,
    sprtscltrMdFileCount: fileCount,
    approvalMode: argv.yolo || false ? ApprovalMode.YOLO : ApprovalMode.DEFAULT,
    showMemoryUsage:
      argv.showMemoryUsage ||
      argv.show_memory_usage ||
      settings.showMemoryUsage ||
      false,
    accessibility: settings.accessibility,
    telemetry: {
      enabled: argv.telemetry ?? settings.telemetry?.enabled,
      target: (argv.telemetryTarget ??
        settings.telemetry?.target) as TelemetryTarget,
      otlpEndpoint:
        argv.telemetryOtlpEndpoint ??
        process.env.OTEL_EXPORTER_OTLP_ENDPOINT ??
        settings.telemetry?.otlpEndpoint,
      logPrompts: argv.telemetryLogPrompts ?? settings.telemetry?.logPrompts,
      outfile: argv.telemetryOutfile ?? settings.telemetry?.outfile,
    },
    usageStatisticsEnabled: settings.usageStatisticsEnabled ?? true,
    // Git-aware file filtering settings
    fileFiltering: {
      respectGitIgnore: settings.fileFiltering?.respectGitIgnore,
      respectGeminiIgnore: settings.fileFiltering?.respectGeminiIgnore,
      enableRecursiveFileSearch:
        settings.fileFiltering?.enableRecursiveFileSearch,
    },
    checkpointing: argv.checkpointing || settings.checkpointing?.enabled,
    proxy:
      argv.proxy ||
      process.env.HTTPS_PROXY ||
      process.env.https_proxy ||
      process.env.HTTP_PROXY ||
      process.env.http_proxy,
    cwd: process.cwd(),
    fileDiscoveryService: fileService,
    bugCommand: settings.bugCommand,
    model: argv.model!,
    extensionContextFilePaths,
    maxSessionTurns: settings.maxSessionTurns ?? -1,
    experimentalAcp: argv.experimentalAcp || false,
    listExtensions: argv.listExtensions || false,
    listModels: argv.models || false,
    extensions: allExtensions,
    blockedMcpServers,
    noBrowser: !!process.env.NO_BROWSER,
    summarizeToolOutput: settings.summarizeToolOutput,
    ideMode,
    ideClient,
  });
}

function mergeMcpServers(settings: Settings, extensions: Extension[]) {
  const mcpServers = { ...(settings.mcpServers || {}) };
  for (const extension of extensions) {
    Object.entries(extension.config.mcpServers || {}).forEach(
      ([key, server]) => {
        if (mcpServers[key]) {
          logger.warn(
            `Skipping extension MCP config for server with key "${key}" as it already exists.`,
          );
          return;
        }
        mcpServers[key] = {
          ...server,
          extensionName: extension.config.name,
        };
      },
    );
  }
  return mcpServers;
}

function mergeExcludeTools(
  settings: Settings,
  extensions: Extension[],
): string[] {
  const allExcludeTools = new Set(settings.excludeTools || []);
  for (const extension of extensions) {
    for (const tool of extension.config.excludeTools || []) {
      allExcludeTools.add(tool);
    }
  }
  return [...allExcludeTools];
}<|MERGE_RESOLUTION|>--- conflicted
+++ resolved
@@ -19,14 +19,8 @@
   FileDiscoveryService,
   TelemetryTarget,
   FileFilteringOptions,
-<<<<<<< HEAD
-  MCPServerConfig,
-  IDE_SERVER_NAME,
+  IdeClient,
 } from '@sport/core';
-=======
-  IdeClient,
-} from '@google/gemini-cli-core';
->>>>>>> 7356764a
 import { Settings } from './settings.js';
 
 import { Extension, annotateActiveExtensions } from './extension.js';
