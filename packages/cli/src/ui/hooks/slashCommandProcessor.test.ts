/**
 * @license
 * Copyright 2025 Google LLC
 * SPDX-License-Identifier: Apache-2.0
 */

const { mockProcessExit } = vi.hoisted(() => ({
  mockProcessExit: vi.fn((_code?: number): never => undefined as never),
}));

vi.mock('node:process', () => ({
  default: {
    exit: mockProcessExit,
  },
}));

const mockBuiltinLoadCommands = vi.fn();
vi.mock('../../services/BuiltinCommandLoader.js', () => ({
  BuiltinCommandLoader: vi.fn().mockImplementation(() => ({
    loadCommands: mockBuiltinLoadCommands,
  })),
}));

const mockFileLoadCommands = vi.fn();
vi.mock('../../services/FileCommandLoader.js', () => ({
  FileCommandLoader: vi.fn().mockImplementation(() => ({
    loadCommands: mockFileLoadCommands,
  })),
}));

<<<<<<< HEAD
import { act, renderHook } from '@testing-library/react';
import { vi, describe, it, expect, beforeEach, beforeAll, Mock } from 'vitest';
import open from 'open';
import { useSlashCommandProcessor } from './slashCommandProcessor.js';
import { SlashCommandProcessorResult } from '../types.js';
import { Config, GeminiClient } from '@sport/core';
import { useSessionStats } from '../contexts/SessionContext.js';
import { LoadedSettings } from '../../config/settings.js';
import * as ShowMemoryCommandModule from './useShowMemoryCommand.js';
import { CommandService } from '../../services/CommandService.js';
import { SlashCommand } from '../commands/types.js';

=======
>>>>>>> 107ce8af
vi.mock('../contexts/SessionContext.js', () => ({
  useSessionStats: vi.fn(() => ({ stats: {} })),
}));

<<<<<<< HEAD
vi.mock('open', () => ({
  default: vi.fn(),
}));

vi.mock('@sport/core', async (importOriginal) => {
  const actual = await importOriginal<typeof import('@sport/core')>();
  return {
    ...actual,
  };
=======
import { act, renderHook, waitFor } from '@testing-library/react';
import { vi, describe, it, expect, beforeEach, type Mock } from 'vitest';
import { useSlashCommandProcessor } from './slashCommandProcessor.js';
import { CommandKind, SlashCommand } from '../commands/types.js';
import { Config } from '@google/gemini-cli-core';
import { LoadedSettings } from '../../config/settings.js';
import { MessageType } from '../types.js';
import { BuiltinCommandLoader } from '../../services/BuiltinCommandLoader.js';
import { FileCommandLoader } from '../../services/FileCommandLoader.js';

const createTestCommand = (
  overrides: Partial<SlashCommand>,
  kind: CommandKind = CommandKind.BUILT_IN,
): SlashCommand => ({
  name: 'test',
  description: 'a test command',
  kind,
  ...overrides,
>>>>>>> 107ce8af
});

describe('useSlashCommandProcessor', () => {
  const mockAddItem = vi.fn();
  const mockClearItems = vi.fn();
  const mockLoadHistory = vi.fn();
  const mockSetShowHelp = vi.fn();
  const mockOpenAuthDialog = vi.fn();
  const mockSetQuittingMessages = vi.fn();

  const mockConfig = {
    getProjectRoot: () => '/mock/cwd',
    getSessionId: () => 'test-session',
    getGeminiClient: () => ({
      setHistory: vi.fn().mockResolvedValue(undefined),
    }),
  } as unknown as Config;

  const mockSettings = {} as LoadedSettings;

  beforeEach(() => {
    vi.clearAllMocks();
    (vi.mocked(BuiltinCommandLoader) as Mock).mockClear();
    mockBuiltinLoadCommands.mockResolvedValue([]);
    mockFileLoadCommands.mockResolvedValue([]);
  });

  const setupProcessorHook = (
    builtinCommands: SlashCommand[] = [],
    fileCommands: SlashCommand[] = [],
  ) => {
    mockBuiltinLoadCommands.mockResolvedValue(Object.freeze(builtinCommands));
    mockFileLoadCommands.mockResolvedValue(Object.freeze(fileCommands));

    const { result } = renderHook(() =>
      useSlashCommandProcessor(
        mockConfig,
        mockSettings,
        mockAddItem,
        mockClearItems,
        mockLoadHistory,
        vi.fn(), // refreshStatic
        mockSetShowHelp,
        vi.fn(), // onDebugMessage
        vi.fn(), // openThemeDialog
        mockOpenAuthDialog,
        vi.fn(), // openEditorDialog
        vi.fn(), // toggleCorgiMode
        mockSetQuittingMessages,
        vi.fn(), // openPrivacyNotice
      ),
    );

<<<<<<< HEAD
  // Helper function for tests that need direct access to hook result
  const getProcessor = (ignoreParam?: any) => {
    const settings = {
      merged: {
        contextFileName: 'GEMINI.md',
      },
    } as unknown as LoadedSettings;
    const hook = renderHook(() =>
      useSlashCommandProcessor(
        mockConfig, // Use current mockConfig value
        settings,
        [],
        mockAddItem,
        mockClearItems,
        mockLoadHistory,
        mockRefreshStatic,
        mockSetShowHelp,
        mockOnDebugMessage,
        mockOpenThemeDialog,
        mockOpenAuthDialog,
        mockOpenEditorDialog,
        mockCorgiMode,
        mockSetQuittingMessages,
        vi.fn(), // mockOpenPrivacyNotice
        vi.fn(), // mockSetCurrentModel
        mockSlashCommandService,
      ),
    );
    return hook.result.current;
  };

  describe('Command Processing', () => {
    let ActualCommandService: typeof CommandService;
=======
    return result;
  };
>>>>>>> 107ce8af

  describe('Initialization and Command Loading', () => {
    it('should initialize CommandService with all required loaders', () => {
      setupProcessorHook();
      expect(BuiltinCommandLoader).toHaveBeenCalledWith(mockConfig);
      expect(FileCommandLoader).toHaveBeenCalledWith(mockConfig);
    });

    it('should call loadCommands and populate state after mounting', async () => {
      const testCommand = createTestCommand({ name: 'test' });
      const result = setupProcessorHook([testCommand]);

      await waitFor(() => {
        expect(result.current.slashCommands).toHaveLength(1);
      });

      expect(result.current.slashCommands[0]?.name).toBe('test');
      expect(mockBuiltinLoadCommands).toHaveBeenCalledTimes(1);
      expect(mockFileLoadCommands).toHaveBeenCalledTimes(1);
    });

    it('should provide an immutable array of commands to consumers', async () => {
      const testCommand = createTestCommand({ name: 'test' });
      const result = setupProcessorHook([testCommand]);

      await waitFor(() => {
        expect(result.current.slashCommands).toHaveLength(1);
      });

      const commands = result.current.slashCommands;

      expect(() => {
        // @ts-expect-error - We are intentionally testing a violation of the readonly type.
        commands.push(createTestCommand({ name: 'rogue' }));
      }).toThrow(TypeError);
    });

    it('should override built-in commands with file-based commands of the same name', async () => {
      const builtinAction = vi.fn();
      const fileAction = vi.fn();

      const builtinCommand = createTestCommand({
        name: 'override',
        description: 'builtin',
        action: builtinAction,
      });
      const fileCommand = createTestCommand(
        { name: 'override', description: 'file', action: fileAction },
        CommandKind.FILE,
      );

      const result = setupProcessorHook([builtinCommand], [fileCommand]);

      await waitFor(() => {
        // The service should only return one command with the name 'override'
        expect(result.current.slashCommands).toHaveLength(1);
      });

      await act(async () => {
        await result.current.handleSlashCommand('/override');
      });

      // Only the file-based command's action should be called.
      expect(fileAction).toHaveBeenCalledTimes(1);
      expect(builtinAction).not.toHaveBeenCalled();
    });
  });

  describe('Command Execution Logic', () => {
    it('should display an error for an unknown command', async () => {
      const result = setupProcessorHook();
      await waitFor(() => expect(result.current.slashCommands).toBeDefined());

      await act(async () => {
        await result.current.handleSlashCommand('/nonexistent');
      });

      // Expect 2 calls: one for the user's input, one for the error message.
      expect(mockAddItem).toHaveBeenCalledTimes(2);
      expect(mockAddItem).toHaveBeenLastCalledWith(
        {
          type: MessageType.ERROR,
          text: 'Unknown command: /nonexistent',
        },
        expect.any(Number),
      );
    });

    it('should display help for a parent command invoked without a subcommand', async () => {
      const parentCommand: SlashCommand = {
        name: 'parent',
        description: 'a parent command',
        kind: CommandKind.BUILT_IN,
        subCommands: [
          {
            name: 'child1',
            description: 'First child.',
            kind: CommandKind.BUILT_IN,
          },
        ],
      };
      const result = setupProcessorHook([parentCommand]);
      await waitFor(() => expect(result.current.slashCommands).toHaveLength(1));

      await act(async () => {
        await result.current.handleSlashCommand('/parent');
      });

      expect(mockAddItem).toHaveBeenCalledTimes(2);
      expect(mockAddItem).toHaveBeenLastCalledWith(
        {
          type: MessageType.INFO,
          text: expect.stringContaining(
            "Command '/parent' requires a subcommand.",
          ),
        },
        expect.any(Number),
      );
    });

    it('should correctly find and execute a nested subcommand', async () => {
      const childAction = vi.fn();
      const parentCommand: SlashCommand = {
        name: 'parent',
        description: 'a parent command',
        kind: CommandKind.BUILT_IN,
        subCommands: [
          {
            name: 'child',
            description: 'a child command',
            kind: CommandKind.BUILT_IN,
            action: childAction,
          },
        ],
      };
      const result = setupProcessorHook([parentCommand]);
      await waitFor(() => expect(result.current.slashCommands).toHaveLength(1));

      await act(async () => {
        await result.current.handleSlashCommand('/parent child with args');
      });

      expect(childAction).toHaveBeenCalledTimes(1);

      expect(childAction).toHaveBeenCalledWith(
        expect.objectContaining({
          services: expect.objectContaining({
            config: mockConfig,
          }),
          ui: expect.objectContaining({
            addItem: mockAddItem,
          }),
        }),
        'with args',
      );
    });
  });

  describe('Action Result Handling', () => {
    it('should handle "dialog: help" action', async () => {
      const command = createTestCommand({
        name: 'helpcmd',
        action: vi.fn().mockResolvedValue({ type: 'dialog', dialog: 'help' }),
      });
      const result = setupProcessorHook([command]);
      await waitFor(() => expect(result.current.slashCommands).toHaveLength(1));

      await act(async () => {
        await result.current.handleSlashCommand('/helpcmd');
      });

      expect(mockSetShowHelp).toHaveBeenCalledWith(true);
    });

    it('should handle "load_history" action', async () => {
      const command = createTestCommand({
        name: 'load',
        action: vi.fn().mockResolvedValue({
          type: 'load_history',
          history: [{ type: MessageType.USER, text: 'old prompt' }],
          clientHistory: [{ role: 'user', parts: [{ text: 'old prompt' }] }],
        }),
      });
      const result = setupProcessorHook([command]);
      await waitFor(() => expect(result.current.slashCommands).toHaveLength(1));

      await act(async () => {
        await result.current.handleSlashCommand('/load');
      });

      expect(mockClearItems).toHaveBeenCalledTimes(1);
      expect(mockAddItem).toHaveBeenCalledWith(
        { type: 'user', text: 'old prompt' },
        expect.any(Number),
      );
    });

    describe('with fake timers', () => {
      // This test needs to let the async `waitFor` complete with REAL timers
      // before switching to FAKE timers to test setTimeout.
      it('should handle a "quit" action', async () => {
        const quitAction = vi
          .fn()
          .mockResolvedValue({ type: 'quit', messages: [] });
        const command = createTestCommand({
          name: 'exit',
          action: quitAction,
        });
        const result = setupProcessorHook([command]);

        await waitFor(() =>
          expect(result.current.slashCommands).toHaveLength(1),
        );

        vi.useFakeTimers();

        try {
          await act(async () => {
            await result.current.handleSlashCommand('/exit');
          });

          await act(async () => {
            await vi.advanceTimersByTimeAsync(200);
          });

          expect(mockSetQuittingMessages).toHaveBeenCalledWith([]);
          expect(mockProcessExit).toHaveBeenCalledWith(0);
        } finally {
          vi.useRealTimers();
        }
      });
    });

    it('should handle "submit_prompt" action returned from a file-based command', async () => {
      const fileCommand = createTestCommand(
        {
          name: 'filecmd',
          description: 'A command from a file',
          action: async () => ({
            type: 'submit_prompt',
            content: 'The actual prompt from the TOML file.',
          }),
        },
        CommandKind.FILE,
      );

      const result = setupProcessorHook([], [fileCommand]);
      await waitFor(() => expect(result.current.slashCommands).toHaveLength(1));

      let actionResult;
      await act(async () => {
        actionResult = await result.current.handleSlashCommand('/filecmd');
      });

      expect(actionResult).toEqual({
        type: 'submit_prompt',
        content: 'The actual prompt from the TOML file.',
      });

      expect(mockAddItem).toHaveBeenCalledWith(
        { type: MessageType.USER, text: '/filecmd' },
        expect.any(Number),
      );
    });
  });

  describe('Command Parsing and Matching', () => {
    it('should be case-sensitive', async () => {
      const command = createTestCommand({ name: 'test' });
      const result = setupProcessorHook([command]);
      await waitFor(() => expect(result.current.slashCommands).toHaveLength(1));

      await act(async () => {
        // Use uppercase when command is lowercase
        await result.current.handleSlashCommand('/Test');
      });

      // It should fail and call addItem with an error
      expect(mockAddItem).toHaveBeenCalledWith(
        {
          type: MessageType.ERROR,
          text: 'Unknown command: /Test',
        },
        expect.any(Number),
      );
    });

    it('should correctly match an altName', async () => {
      const action = vi.fn();
      const command = createTestCommand({
        name: 'main',
        altNames: ['alias'],
        description: 'a command with an alias',
        action,
      });
      const result = setupProcessorHook([command]);
      await waitFor(() => expect(result.current.slashCommands).toHaveLength(1));

      await act(async () => {
        await result.current.handleSlashCommand('/alias');
      });

      expect(action).toHaveBeenCalledTimes(1);
      expect(mockAddItem).not.toHaveBeenCalledWith(
        expect.objectContaining({ type: MessageType.ERROR }),
      );
    });

    it('should handle extra whitespace around the command', async () => {
      const action = vi.fn();
      const command = createTestCommand({ name: 'test', action });
      const result = setupProcessorHook([command]);
      await waitFor(() => expect(result.current.slashCommands).toHaveLength(1));

      await act(async () => {
        await result.current.handleSlashCommand('  /test  with-args  ');
      });

      expect(action).toHaveBeenCalledWith(expect.anything(), 'with-args');
    });

    it('should handle `?` as a command prefix', async () => {
      const action = vi.fn();
      const command = createTestCommand({ name: 'help', action });
      const result = setupProcessorHook([command]);
      await waitFor(() => expect(result.current.slashCommands).toHaveLength(1));

      await act(async () => {
        await result.current.handleSlashCommand('?help');
      });

      expect(action).toHaveBeenCalledTimes(1);
    });
  });

  describe('Command Precedence', () => {
    it('should prioritize a command with a primary name over a command with a matching alias', async () => {
      const quitAction = vi.fn();
      const exitAction = vi.fn();

      const quitCommand = createTestCommand({
        name: 'quit',
        altNames: ['exit'],
        action: quitAction,
      });

      const exitCommand = createTestCommand(
        {
          name: 'exit',
          action: exitAction,
        },
        CommandKind.FILE,
      );

      // The order of commands in the final loaded array is not guaranteed,
      // so the test must work regardless of which comes first.
      const result = setupProcessorHook([quitCommand], [exitCommand]);

      await waitFor(() => {
        expect(result.current.slashCommands).toHaveLength(2);
      });

      await act(async () => {
        await result.current.handleSlashCommand('/exit');
      });

      // The action for the command whose primary name is 'exit' should be called.
      expect(exitAction).toHaveBeenCalledTimes(1);
      // The action for the command that has 'exit' as an alias should NOT be called.
      expect(quitAction).not.toHaveBeenCalled();
    });

    it('should add an overridden command to the history', async () => {
      const quitCommand = createTestCommand({
        name: 'quit',
        altNames: ['exit'],
        action: vi.fn(),
      });
      const exitCommand = createTestCommand(
        { name: 'exit', action: vi.fn() },
        CommandKind.FILE,
      );

      const result = setupProcessorHook([quitCommand], [exitCommand]);
      await waitFor(() => expect(result.current.slashCommands).toHaveLength(2));

      await act(async () => {
        await result.current.handleSlashCommand('/exit');
      });

      // It should be added to the history.
      expect(mockAddItem).toHaveBeenCalledWith(
        { type: MessageType.USER, text: '/exit' },
        expect.any(Number),
      );
    });
  });

<<<<<<< HEAD
  describe('/bug command', () => {
    const originalEnv = process.env;
    beforeEach(() => {
      vi.resetModules();
      mockGetCliVersionFn.mockResolvedValue('0.1.0');
      process.env = { ...originalEnv };
    });

    afterEach(() => {
      vi.useRealTimers();
      process.env = originalEnv;
    });

    const getExpectedUrl = (
      description?: string,
      sandboxEnvVar?: string,
      seatbeltProfileVar?: string,
      cliVersion?: string,
    ) => {
      const osVersion = 'test-platform test-node-version';
      let sandboxEnvStr = 'no sandbox';
      if (sandboxEnvVar && sandboxEnvVar !== 'sandbox-exec') {
        sandboxEnvStr = sandboxEnvVar.replace(/^gemini-(?:code-)?/, '');
      } else if (sandboxEnvVar === 'sandbox-exec') {
        sandboxEnvStr = `sandbox-exec (${seatbeltProfileVar || 'unknown'})`;
      }
      const modelVersion = 'test-model';
      // Use the mocked memoryUsage value
      const memoryUsage = '11.8 MB';

      const info = `
*   **CLI Version:** ${cliVersion}
*   **Git Commit:** ${GIT_COMMIT_INFO}
*   **Operating System:** ${osVersion}
*   **Sandbox Environment:** ${sandboxEnvStr}
*   **Model Version:** ${modelVersion}
*   **Memory Usage:** ${memoryUsage}
`;
      let url =
        'https://github.com/google-gemini/gemini-cli/issues/new?template=bug_report.yml';
      if (description) {
        url += `&title=${encodeURIComponent(description)}`;
      }
      url += `&info=${encodeURIComponent(info)}`;
      return url;
    };

    it('should call open with the correct GitHub issue URL and return true', async () => {
      mockGetCliVersionFn.mockResolvedValue('test-version');
      process.env.SANDBOX = 'gemini-sandbox';
      process.env.SEATBELT_PROFILE = 'test_profile';
      const { handleSlashCommand } = getProcessor();
      const bugDescription = 'This is a test bug';
      const expectedUrl = getExpectedUrl(
        bugDescription,
        process.env.SANDBOX,
        process.env.SEATBELT_PROFILE,
        'test-version',
      );
      let commandResult: SlashCommandProcessorResult | false = false;
      await act(async () => {
        commandResult = await handleSlashCommand(`/bug ${bugDescription}`);
      });

      expect(mockAddItem).toHaveBeenCalledTimes(2);
      expect(open).toHaveBeenCalledWith(expectedUrl);
      expect(commandResult).toEqual({ type: 'handled' });
    });

    it('should use the custom bug command URL from config if available', async () => {
      process.env.CLI_VERSION = '0.1.0';
      process.env.SANDBOX = 'sandbox-exec';
      process.env.SEATBELT_PROFILE = 'permissive-open';
      const bugCommand = {
        urlTemplate:
          'https://custom-bug-tracker.com/new?title={title}&info={info}',
      };
      mockConfig = {
        ...mockConfig,
        getBugCommand: vi.fn(() => bugCommand),
      } as unknown as Config;
      process.env.CLI_VERSION = '0.1.0';

      const { handleSlashCommand } = getProcessor();
      const bugDescription = 'This is a custom bug';
      const info = `
*   **CLI Version:** 0.1.0
*   **Git Commit:** ${GIT_COMMIT_INFO}
*   **Operating System:** test-platform test-node-version
*   **Sandbox Environment:** sandbox-exec (permissive-open)
*   **Model Version:** test-model
*   **Memory Usage:** 11.8 MB
`;
      const expectedUrl = bugCommand.urlTemplate
        .replace('{title}', encodeURIComponent(bugDescription))
        .replace('{info}', encodeURIComponent(info));

      let commandResult: SlashCommandProcessorResult | false = false;
      await act(async () => {
        commandResult = await handleSlashCommand(`/bug ${bugDescription}`);
      });

      expect(mockAddItem).toHaveBeenCalledTimes(2);
      expect(open).toHaveBeenCalledWith(expectedUrl);
      expect(commandResult).toEqual({ type: 'handled' });
    });
  });

  describe('/quit and /exit commands', () => {
    beforeEach(() => {
      vi.useFakeTimers();
    });

    afterEach(() => {
      vi.useRealTimers();
    });

    it.each([['/quit'], ['/exit']])(
      'should handle %s, set quitting messages, and exit the process',
      async (command) => {
        const { handleSlashCommand } = getProcessor();
        const mockDate = new Date('2025-01-01T01:02:03.000Z');
        vi.setSystemTime(mockDate);

        await act(async () => {
          handleSlashCommand(command);
        });

        expect(mockAddItem).not.toHaveBeenCalled();
        expect(mockSetQuittingMessages).toHaveBeenCalledWith([
          {
            type: 'user',
            text: command,
            id: expect.any(Number),
          },
          {
            type: 'quit',
            duration: '1h 2m 3s',
            id: expect.any(Number),
          },
        ]);

        // Fast-forward timers to trigger process.exit
        await act(async () => {
          vi.advanceTimersByTime(100);
        });
        expect(mockProcessExit).toHaveBeenCalledWith(0);
      },
    );
  });
  describe('Unknown command', () => {
    it('should show an error and return true for a general unknown command', async () => {
      const { handleSlashCommand } = getProcessor();
      let commandResult: SlashCommandActionReturn | boolean = false;
      await act(async () => {
        commandResult = await handleSlashCommand('/unknowncommand');
      });
      expect(mockAddItem).toHaveBeenNthCalledWith(
        2,
        expect.objectContaining({
          type: MessageType.ERROR,
          text: 'Unknown command: /unknowncommand',
        }),
        expect.any(Number),
      );
      expect(commandResult).toBe(true);
    });
  });

  describe('/tools command', () => {
    it('should show an error if tool registry is not available', async () => {
      mockConfig = {
        ...mockConfig,
        getToolRegistry: vi.fn().mockResolvedValue(undefined),
      } as unknown as Config;
      const { handleSlashCommand } = getProcessor();
      let commandResult: SlashCommandActionReturn | boolean = false;
      await act(async () => {
        commandResult = await handleSlashCommand('/tools');
      });

      expect(mockAddItem).toHaveBeenNthCalledWith(
        2,
        expect.objectContaining({
          type: MessageType.ERROR,
          text: 'Could not retrieve tools.',
        }),
        expect.any(Number),
      );
      expect(commandResult).toBe(true);
    });

    it('should show an error if getAllTools returns undefined', async () => {
      mockConfig = {
        ...mockConfig,
        getToolRegistry: vi.fn().mockResolvedValue({
          getAllTools: vi.fn().mockReturnValue(undefined),
        }),
      } as unknown as Config;
      const { handleSlashCommand } = getProcessor();
      let commandResult: SlashCommandActionReturn | boolean = false;
      await act(async () => {
        commandResult = await handleSlashCommand('/tools');
      });

      expect(mockAddItem).toHaveBeenNthCalledWith(
        2,
        expect.objectContaining({
          type: MessageType.ERROR,
          text: 'Could not retrieve tools.',
        }),
        expect.any(Number),
      );
      expect(commandResult).toBe(true);
    });

    it('should display only gemini CLI tools (filtering out MCP tools)', async () => {
      // Create mock tools - some with serverName property (MCP tools) and some without (gemini CLI tools)
      const mockTools = [
        { name: 'tool1', displayName: 'Tool1' },
        { name: 'tool2', displayName: 'Tool2' },
        { name: 'mcp_tool1', serverName: 'mcp-server1' },
        { name: 'mcp_tool2', serverName: 'mcp-server1' },
      ];

      mockConfig = {
        ...mockConfig,
        getToolRegistry: vi.fn().mockResolvedValue({
          getAllTools: vi.fn().mockReturnValue(mockTools),
        }),
      } as unknown as Config;

      const { handleSlashCommand } = getProcessor();
      let commandResult: SlashCommandActionReturn | boolean = false;
      await act(async () => {
        commandResult = await handleSlashCommand('/tools');
      });

      // Should only show tool1 and tool2, not the MCP tools
      const message = mockAddItem.mock.calls[1][0].text;
      expect(message).toContain('Tool1');
      expect(message).toContain('Tool2');
      expect(commandResult).toBe(true);
    });

    it('should display a message when no gemini CLI tools are available', async () => {
      // Only MCP tools available
      const mockTools = [
        { name: 'mcp_tool1', serverName: 'mcp-server1' },
        { name: 'mcp_tool2', serverName: 'mcp-server1' },
      ];

      mockConfig = {
        ...mockConfig,
        getToolRegistry: vi.fn().mockResolvedValue({
          getAllTools: vi.fn().mockReturnValue(mockTools),
        }),
      } as unknown as Config;

      const { handleSlashCommand } = getProcessor();
      let commandResult: SlashCommandActionReturn | boolean = false;
      await act(async () => {
        commandResult = await handleSlashCommand('/tools');
      });

      const message = mockAddItem.mock.calls[1][0].text;
      expect(message).toContain('No tools available');
      expect(commandResult).toBe(true);
    });

    it('should display tool descriptions when /tools desc is used', async () => {
      const mockTools = [
        {
          name: 'tool1',
          displayName: 'Tool1',
          description: 'Description for Tool1',
        },
        {
          name: 'tool2',
          displayName: 'Tool2',
          description: 'Description for Tool2',
        },
      ];

      mockConfig = {
        ...mockConfig,
        getToolRegistry: vi.fn().mockResolvedValue({
          getAllTools: vi.fn().mockReturnValue(mockTools),
        }),
      } as unknown as Config;

      const { handleSlashCommand } = getProcessor();
      let commandResult: SlashCommandActionReturn | boolean = false;
      await act(async () => {
        commandResult = await handleSlashCommand('/tools desc');
      });

      const message = mockAddItem.mock.calls[1][0].text;
      expect(message).toContain('Tool1');
      expect(message).toContain('Description for Tool1');
      expect(message).toContain('Tool2');
      expect(message).toContain('Description for Tool2');
      expect(commandResult).toBe(true);
    });
  });

  describe('/mcp command', () => {
    beforeEach(() => {
      // Mock the core module with getMCPServerStatus and getMCPDiscoveryState
      vi.mock('@sport/core', async (importOriginal) => {
        const actual = await importOriginal();
        return {
          ...actual,
          MCPServerStatus: {
            CONNECTED: 'connected',
            CONNECTING: 'connecting',
            DISCONNECTED: 'disconnected',
          },
          MCPDiscoveryState: {
            NOT_STARTED: 'not_started',
            IN_PROGRESS: 'in_progress',
            COMPLETED: 'completed',
          },
          getMCPServerStatus: vi.fn(),
          getMCPDiscoveryState: vi.fn(),
        };
      });
    });

    it('should show an error if tool registry is not available', async () => {
      mockConfig = {
        ...mockConfig,
        getToolRegistry: vi.fn().mockResolvedValue(undefined),
      } as unknown as Config;
      const { handleSlashCommand } = getProcessor();
      let commandResult: SlashCommandActionReturn | boolean = false;
      await act(async () => {
        commandResult = await handleSlashCommand('/mcp');
      });

      expect(mockAddItem).toHaveBeenNthCalledWith(
        2,
        expect.objectContaining({
          type: MessageType.ERROR,
          text: 'Could not retrieve tool registry.',
        }),
        expect.any(Number),
      );
      expect(commandResult).toBe(true);
    });

    it('should display a message with a URL when no MCP servers are configured in a sandbox', async () => {
      process.env.SANDBOX = 'sandbox';
      mockConfig = {
        ...mockConfig,
        getToolRegistry: vi.fn().mockResolvedValue({
          getToolsByServer: vi.fn().mockReturnValue([]),
        }),
        getMcpServers: vi.fn().mockReturnValue({}),
      } as unknown as Config;

      const { handleSlashCommand } = getProcessor();
      let commandResult: SlashCommandActionReturn | boolean = false;
      await act(async () => {
        commandResult = await handleSlashCommand('/mcp');
      });

      expect(mockAddItem).toHaveBeenNthCalledWith(
        2,
        expect.objectContaining({
          type: MessageType.INFO,
          text: `No MCP servers configured. Please open the following URL in your browser to view documentation:\nhttps://goo.gle/gemini-cli-docs-mcp`,
        }),
        expect.any(Number),
      );
      expect(commandResult).toBe(true);
      delete process.env.SANDBOX;
    });

    it('should display a message and open a URL when no MCP servers are configured outside a sandbox', async () => {
      mockConfig = {
        ...mockConfig,
        getToolRegistry: vi.fn().mockResolvedValue({
          getToolsByServer: vi.fn().mockReturnValue([]),
        }),
        getMcpServers: vi.fn().mockReturnValue({}),
      } as unknown as Config;

      const { handleSlashCommand } = getProcessor();
      let commandResult: SlashCommandActionReturn | boolean = false;
      await act(async () => {
        commandResult = await handleSlashCommand('/mcp');
      });

      expect(mockAddItem).toHaveBeenNthCalledWith(
        2,
        expect.objectContaining({
          type: MessageType.INFO,
          text: 'No MCP servers configured. Opening documentation in your browser: https://goo.gle/gemini-cli-docs-mcp',
        }),
        expect.any(Number),
      );
      expect(open).toHaveBeenCalledWith('https://goo.gle/gemini-cli-docs-mcp');
      expect(commandResult).toBe(true);
    });

    it('should display configured MCP servers with status indicators and their tools', async () => {
      // Mock MCP servers configuration
      const mockMcpServers = {
        server1: { command: 'cmd1' },
        server2: { command: 'cmd2' },
        server3: { command: 'cmd3' },
      };

      // Setup getMCPServerStatus mock implementation - use all CONNECTED to avoid startup message in this test
      vi.mocked(getMCPServerStatus).mockImplementation((serverName) => {
        if (serverName === 'server1') return MCPServerStatus.CONNECTED;
        if (serverName === 'server2') return MCPServerStatus.CONNECTED;
        return MCPServerStatus.DISCONNECTED; // Default for server3 and others
      });

      // Setup getMCPDiscoveryState mock to return completed so no startup message is shown
      vi.mocked(getMCPDiscoveryState).mockReturnValue(
        MCPDiscoveryState.COMPLETED,
      );

      // Mock tools from each server
      const mockServer1Tools = [
        { name: 'server1_tool1' },
        { name: 'server1_tool2' },
      ];

      const mockServer2Tools = [{ name: 'server2_tool1' }];

      const mockServer3Tools = [{ name: 'server3_tool1' }];

      const mockGetToolsByServer = vi.fn().mockImplementation((serverName) => {
        if (serverName === 'server1') return mockServer1Tools;
        if (serverName === 'server2') return mockServer2Tools;
        if (serverName === 'server3') return mockServer3Tools;
        return [];
      });

      mockConfig = {
        ...mockConfig,
        getToolRegistry: vi.fn().mockResolvedValue({
          getToolsByServer: mockGetToolsByServer,
        }),
        getMcpServers: vi.fn().mockReturnValue(mockMcpServers),
      } as unknown as Config;

      const { handleSlashCommand } = getProcessor();
      let commandResult: SlashCommandActionReturn | boolean = false;
      await act(async () => {
        commandResult = await handleSlashCommand('/mcp');
      });

      expect(mockAddItem).toHaveBeenNthCalledWith(
        2,
        expect.objectContaining({
          type: MessageType.INFO,
          text: expect.stringContaining('Configured MCP servers:'),
        }),
        expect.any(Number),
      );

      // Check that the message contains details about servers and their tools
      const message = mockAddItem.mock.calls[1][0].text;
      // Server 1 - Connected
      expect(message).toContain(
        '🟢 \u001b[1mserver1\u001b[0m - Ready (2 tools)',
      );
      expect(message).toContain('\u001b[36mserver1_tool1\u001b[0m');
      expect(message).toContain('\u001b[36mserver1_tool2\u001b[0m');

      // Server 2 - Connected
      expect(message).toContain(
        '🟢 \u001b[1mserver2\u001b[0m - Ready (1 tools)',
      );
      expect(message).toContain('\u001b[36mserver2_tool1\u001b[0m');

      // Server 3 - Disconnected
      expect(message).toContain(
        '🔴 \u001b[1mserver3\u001b[0m - Disconnected (1 tools cached)',
      );
      expect(message).toContain('\u001b[36mserver3_tool1\u001b[0m');

      expect(commandResult).toBe(true);
    });

    it('should display tool descriptions when showToolDescriptions is true', async () => {
      // Mock MCP servers configuration with server description
      const mockMcpServers = {
        server1: {
          command: 'cmd1',
          description: 'This is a server description',
        },
      };

      // Setup getMCPServerStatus mock implementation
      vi.mocked(getMCPServerStatus).mockImplementation((serverName) => {
        if (serverName === 'server1') return MCPServerStatus.CONNECTED;
        return MCPServerStatus.DISCONNECTED;
      });

      // Setup getMCPDiscoveryState mock to return completed
      vi.mocked(getMCPDiscoveryState).mockReturnValue(
        MCPDiscoveryState.COMPLETED,
      );

      // Mock tools from server with descriptions
      const mockServerTools = [
        { name: 'tool1', description: 'This is tool 1 description' },
        { name: 'tool2', description: 'This is tool 2 description' },
      ];

      mockConfig = {
        ...mockConfig,
        getToolRegistry: vi.fn().mockResolvedValue({
          getToolsByServer: vi.fn().mockReturnValue(mockServerTools),
        }),
        getMcpServers: vi.fn().mockReturnValue(mockMcpServers),
      } as unknown as Config;

      const { handleSlashCommand } = getProcessor(true);
      let commandResult: SlashCommandActionReturn | boolean = false;
      await act(async () => {
        commandResult = await handleSlashCommand('/mcp');
      });

      expect(mockAddItem).toHaveBeenNthCalledWith(
        2,
        expect.objectContaining({
          type: MessageType.INFO,
          text: expect.stringContaining('Configured MCP servers:'),
        }),
        expect.any(Number),
      );

      const message = mockAddItem.mock.calls[1][0].text;

      // Check that server description is included (with ANSI color codes)
      expect(message).toContain('\u001b[1mserver1\u001b[0m - Ready (2 tools)');
      expect(message).toContain(
        '\u001b[32mThis is a server description\u001b[0m',
      );

      // Check that tool descriptions are included (with ANSI color codes)
      expect(message).toContain('\u001b[36mtool1\u001b[0m');
      expect(message).toContain(
        '\u001b[32mThis is tool 1 description\u001b[0m',
      );
      expect(message).toContain('\u001b[36mtool2\u001b[0m');
      expect(message).toContain(
        '\u001b[32mThis is tool 2 description\u001b[0m',
      );

      expect(commandResult).toBe(true);
    });

    it('should indicate when a server has no tools', async () => {
      // Mock MCP servers configuration
      const mockMcpServers = {
        server1: { command: 'cmd1' },
        server2: { command: 'cmd2' },
      };

      // Setup getMCPServerStatus mock implementation
      vi.mocked(getMCPServerStatus).mockImplementation((serverName) => {
        if (serverName === 'server1') return MCPServerStatus.CONNECTED;
        if (serverName === 'server2') return MCPServerStatus.DISCONNECTED;
        return MCPServerStatus.DISCONNECTED;
      });

      // Setup getMCPDiscoveryState mock to return completed
      vi.mocked(getMCPDiscoveryState).mockReturnValue(
        MCPDiscoveryState.COMPLETED,
      );

      // Mock tools from each server - server2 has no tools
      const mockServer1Tools = [{ name: 'server1_tool1' }];

      const mockServer2Tools = [];

      const mockGetToolsByServer = vi.fn().mockImplementation((serverName) => {
        if (serverName === 'server1') return mockServer1Tools;
        if (serverName === 'server2') return mockServer2Tools;
        return [];
      });

      mockConfig = {
        ...mockConfig,
        getToolRegistry: vi.fn().mockResolvedValue({
          getToolsByServer: mockGetToolsByServer,
        }),
        getMcpServers: vi.fn().mockReturnValue(mockMcpServers),
      } as unknown as Config;

      const { handleSlashCommand } = getProcessor();
      let commandResult: SlashCommandActionReturn | boolean = false;
      await act(async () => {
        commandResult = await handleSlashCommand('/mcp');
      });

      expect(mockAddItem).toHaveBeenNthCalledWith(
        2,
        expect.objectContaining({
          type: MessageType.INFO,
          text: expect.stringContaining('Configured MCP servers:'),
        }),
        expect.any(Number),
      );

      // Check that the message contains details about both servers and their tools
      const message = mockAddItem.mock.calls[1][0].text;
      expect(message).toContain(
        '🟢 \u001b[1mserver1\u001b[0m - Ready (1 tools)',
      );
      expect(message).toContain('\u001b[36mserver1_tool1\u001b[0m');
      expect(message).toContain(
        '🔴 \u001b[1mserver2\u001b[0m - Disconnected (0 tools cached)',
      );
      expect(message).toContain('No tools available');

      expect(commandResult).toBe(true);
    });

    it('should show startup indicator when servers are connecting', async () => {
      // Mock MCP servers configuration
      const mockMcpServers = {
        server1: { command: 'cmd1' },
        server2: { command: 'cmd2' },
      };

      // Setup getMCPServerStatus mock implementation with one server connecting
      vi.mocked(getMCPServerStatus).mockImplementation((serverName) => {
        if (serverName === 'server1') return MCPServerStatus.CONNECTED;
        if (serverName === 'server2') return MCPServerStatus.CONNECTING;
        return MCPServerStatus.DISCONNECTED;
      });

      // Setup getMCPDiscoveryState mock to return in progress
      vi.mocked(getMCPDiscoveryState).mockReturnValue(
        MCPDiscoveryState.IN_PROGRESS,
      );

      // Mock tools from each server
      const mockServer1Tools = [{ name: 'server1_tool1' }];
      const mockServer2Tools = [{ name: 'server2_tool1' }];

      const mockGetToolsByServer = vi.fn().mockImplementation((serverName) => {
        if (serverName === 'server1') return mockServer1Tools;
        if (serverName === 'server2') return mockServer2Tools;
        return [];
      });

      mockConfig = {
        ...mockConfig,
        getToolRegistry: vi.fn().mockResolvedValue({
          getToolsByServer: mockGetToolsByServer,
        }),
        getMcpServers: vi.fn().mockReturnValue(mockMcpServers),
      } as unknown as Config;

      const { handleSlashCommand } = getProcessor();
      let commandResult: SlashCommandActionReturn | boolean = false;
      await act(async () => {
        commandResult = await handleSlashCommand('/mcp');
      });

      const message = mockAddItem.mock.calls[1][0].text;

      // Check that startup indicator is shown
      expect(message).toContain(
        '⏳ MCP servers are starting up (1 initializing)...',
      );
      expect(message).toContain(
        'Note: First startup may take longer. Tool availability will update automatically.',
      );

      // Check server statuses
      expect(message).toContain(
        '🟢 \u001b[1mserver1\u001b[0m - Ready (1 tools)',
      );
      expect(message).toContain(
        '🔄 \u001b[1mserver2\u001b[0m - Starting... (first startup may take longer) (tools will appear when ready)',
      );

      expect(commandResult).toBe(true);
    });
  });

  describe('/mcp schema', () => {
    it('should display tool schemas and descriptions', async () => {
      // Mock MCP servers configuration with server description
      const mockMcpServers = {
        server1: {
          command: 'cmd1',
          description: 'This is a server description',
        },
      };

      // Setup getMCPServerStatus mock implementation
      vi.mocked(getMCPServerStatus).mockImplementation((serverName) => {
        if (serverName === 'server1') return MCPServerStatus.CONNECTED;
        return MCPServerStatus.DISCONNECTED;
      });

      // Setup getMCPDiscoveryState mock to return completed
      vi.mocked(getMCPDiscoveryState).mockReturnValue(
        MCPDiscoveryState.COMPLETED,
      );

      // Mock tools from server with descriptions
      const mockServerTools = [
        {
          name: 'tool1',
          description: 'This is tool 1 description',
          schema: {
            parameters: [{ name: 'param1', type: 'string' }],
          },
        },
        {
          name: 'tool2',
          description: 'This is tool 2 description',
          schema: {
            parameters: [{ name: 'param2', type: 'number' }],
          },
        },
      ];

      mockConfig = {
        ...mockConfig,
        getToolRegistry: vi.fn().mockResolvedValue({
          getToolsByServer: vi.fn().mockReturnValue(mockServerTools),
        }),
        getMcpServers: vi.fn().mockReturnValue(mockMcpServers),
      } as unknown as Config;

      const { handleSlashCommand } = getProcessor(true);
      let commandResult: SlashCommandActionReturn | boolean = false;
      await act(async () => {
        commandResult = await handleSlashCommand('/mcp schema');
      });

      expect(mockAddItem).toHaveBeenNthCalledWith(
        2,
        expect.objectContaining({
          type: MessageType.INFO,
          text: expect.stringContaining('Configured MCP servers:'),
        }),
        expect.any(Number),
      );

      const message = mockAddItem.mock.calls[1][0].text;

      // Check that server description is included
      expect(message).toContain('Ready (2 tools)');
      expect(message).toContain('This is a server description');

      // Check that tool schemas are included
      expect(message).toContain('tool 1 description');
      expect(message).toContain('param1');
      expect(message).toContain('string');
      expect(message).toContain('tool 2 description');
      expect(message).toContain('param2');
      expect(message).toContain('number');

      expect(commandResult).toBe(true);
    });
  });

  describe('/compress command', () => {
    it('should call tryCompressChat(true)', async () => {
      const hook = getProcessorHook();
      mockTryCompressChat.mockImplementationOnce(async (force?: boolean) => {
        expect(force).toBe(true);
        await act(async () => {
          hook.rerender();
        });
        expect(hook.result.current.pendingHistoryItems).toContainEqual({
          type: MessageType.COMPRESSION,
          compression: {
            isPending: true,
            originalTokenCount: null,
            newTokenCount: null,
          },
        });
        return {
          originalTokenCount: 100,
          newTokenCount: 50,
        };
      });

      await act(async () => {
        hook.result.current.handleSlashCommand('/compress');
      });
      await act(async () => {
        hook.rerender();
      });
      expect(hook.result.current.pendingHistoryItems).toEqual([]);
      expect(mockGeminiClient.tryCompressChat).toHaveBeenCalledWith(true);
      expect(mockAddItem).toHaveBeenNthCalledWith(
        2,
        expect.objectContaining({
          type: MessageType.COMPRESSION,
          compression: {
            isPending: false,
            originalTokenCount: 100,
            newTokenCount: 50,
          },
        }),
        expect.any(Number),
      );
=======
  describe('Lifecycle', () => {
    it('should abort command loading when the hook unmounts', async () => {
      const abortSpy = vi.spyOn(AbortController.prototype, 'abort');
      const { unmount } = renderHook(() =>
        useSlashCommandProcessor(
          mockConfig,
          mockSettings,
          mockAddItem,
          mockClearItems,
          mockLoadHistory,
          vi.fn(), // refreshStatic
          mockSetShowHelp,
          vi.fn(), // onDebugMessage
          vi.fn(), // openThemeDialog
          mockOpenAuthDialog,
          vi.fn(), // openEditorDialog
          vi.fn(), // toggleCorgiMode
          mockSetQuittingMessages,
          vi.fn(), // openPrivacyNotice
        ),
      );

      unmount();

      expect(abortSpy).toHaveBeenCalledTimes(1);
>>>>>>> 107ce8af
    });
  });
});<|MERGE_RESOLUTION|>--- conflicted
+++ resolved
@@ -28,7 +28,11 @@
   })),
 }));
 
-<<<<<<< HEAD
+const mockGetCliVersionFn = vi.fn(() => Promise.resolve('0.1.0'));
+vi.mock('../../utils/version.js', () => ({
+  getCliVersion: (...args: []) => mockGetCliVersionFn(...args),
+}));
+
 import { act, renderHook } from '@testing-library/react';
 import { vi, describe, it, expect, beforeEach, beforeAll, Mock } from 'vitest';
 import open from 'open';
@@ -41,23 +45,10 @@
 import { CommandService } from '../../services/CommandService.js';
 import { SlashCommand } from '../commands/types.js';
 
-=======
->>>>>>> 107ce8af
 vi.mock('../contexts/SessionContext.js', () => ({
   useSessionStats: vi.fn(() => ({ stats: {} })),
 }));
 
-<<<<<<< HEAD
-vi.mock('open', () => ({
-  default: vi.fn(),
-}));
-
-vi.mock('@sport/core', async (importOriginal) => {
-  const actual = await importOriginal<typeof import('@sport/core')>();
-  return {
-    ...actual,
-  };
-=======
 import { act, renderHook, waitFor } from '@testing-library/react';
 import { vi, describe, it, expect, beforeEach, type Mock } from 'vitest';
 import { useSlashCommandProcessor } from './slashCommandProcessor.js';
@@ -68,15 +59,20 @@
 import { BuiltinCommandLoader } from '../../services/BuiltinCommandLoader.js';
 import { FileCommandLoader } from '../../services/FileCommandLoader.js';
 
-const createTestCommand = (
-  overrides: Partial<SlashCommand>,
-  kind: CommandKind = CommandKind.BUILT_IN,
-): SlashCommand => ({
-  name: 'test',
-  description: 'a test command',
-  kind,
-  ...overrides,
->>>>>>> 107ce8af
+vi.mock('./useShowMemoryCommand.js', () => ({
+  SHOW_MEMORY_COMMAND_NAME: '/memory show',
+  createShowMemoryAction: vi.fn(() => vi.fn()),
+}));
+
+vi.mock('open', () => ({
+  default: vi.fn(),
+}));
+
+vi.mock('@sport/core', async (importOriginal) => {
+  const actual = await importOriginal<typeof import('@sport/core')>();
+  return {
+    ...actual,
+  };
 });
 
 describe('useSlashCommandProcessor', () => {
@@ -130,7 +126,9 @@
       ),
     );
 
-<<<<<<< HEAD
+    return result;
+  };
+
   // Helper function for tests that need direct access to hook result
   const getProcessor = (ignoreParam?: any) => {
     const settings = {
@@ -164,16 +162,12 @@
 
   describe('Command Processing', () => {
     let ActualCommandService: typeof CommandService;
-=======
-    return result;
-  };
->>>>>>> 107ce8af
-
-  describe('Initialization and Command Loading', () => {
-    it('should initialize CommandService with all required loaders', () => {
-      setupProcessorHook();
-      expect(BuiltinCommandLoader).toHaveBeenCalledWith(mockConfig);
-      expect(FileCommandLoader).toHaveBeenCalledWith(mockConfig);
+
+    beforeAll(async () => {
+      const actual = (await vi.importActual(
+        '../../services/CommandService.js',
+      )) as { CommandService: typeof CommandService };
+      ActualCommandService = actual.CommandService;
     });
 
     it('should call loadCommands and populate state after mounting', async () => {
@@ -434,139 +428,6 @@
     });
   });
 
-  describe('Command Parsing and Matching', () => {
-    it('should be case-sensitive', async () => {
-      const command = createTestCommand({ name: 'test' });
-      const result = setupProcessorHook([command]);
-      await waitFor(() => expect(result.current.slashCommands).toHaveLength(1));
-
-      await act(async () => {
-        // Use uppercase when command is lowercase
-        await result.current.handleSlashCommand('/Test');
-      });
-
-      // It should fail and call addItem with an error
-      expect(mockAddItem).toHaveBeenCalledWith(
-        {
-          type: MessageType.ERROR,
-          text: 'Unknown command: /Test',
-        },
-        expect.any(Number),
-      );
-    });
-
-    it('should correctly match an altName', async () => {
-      const action = vi.fn();
-      const command = createTestCommand({
-        name: 'main',
-        altNames: ['alias'],
-        description: 'a command with an alias',
-        action,
-      });
-      const result = setupProcessorHook([command]);
-      await waitFor(() => expect(result.current.slashCommands).toHaveLength(1));
-
-      await act(async () => {
-        await result.current.handleSlashCommand('/alias');
-      });
-
-      expect(action).toHaveBeenCalledTimes(1);
-      expect(mockAddItem).not.toHaveBeenCalledWith(
-        expect.objectContaining({ type: MessageType.ERROR }),
-      );
-    });
-
-    it('should handle extra whitespace around the command', async () => {
-      const action = vi.fn();
-      const command = createTestCommand({ name: 'test', action });
-      const result = setupProcessorHook([command]);
-      await waitFor(() => expect(result.current.slashCommands).toHaveLength(1));
-
-      await act(async () => {
-        await result.current.handleSlashCommand('  /test  with-args  ');
-      });
-
-      expect(action).toHaveBeenCalledWith(expect.anything(), 'with-args');
-    });
-
-    it('should handle `?` as a command prefix', async () => {
-      const action = vi.fn();
-      const command = createTestCommand({ name: 'help', action });
-      const result = setupProcessorHook([command]);
-      await waitFor(() => expect(result.current.slashCommands).toHaveLength(1));
-
-      await act(async () => {
-        await result.current.handleSlashCommand('?help');
-      });
-
-      expect(action).toHaveBeenCalledTimes(1);
-    });
-  });
-
-  describe('Command Precedence', () => {
-    it('should prioritize a command with a primary name over a command with a matching alias', async () => {
-      const quitAction = vi.fn();
-      const exitAction = vi.fn();
-
-      const quitCommand = createTestCommand({
-        name: 'quit',
-        altNames: ['exit'],
-        action: quitAction,
-      });
-
-      const exitCommand = createTestCommand(
-        {
-          name: 'exit',
-          action: exitAction,
-        },
-        CommandKind.FILE,
-      );
-
-      // The order of commands in the final loaded array is not guaranteed,
-      // so the test must work regardless of which comes first.
-      const result = setupProcessorHook([quitCommand], [exitCommand]);
-
-      await waitFor(() => {
-        expect(result.current.slashCommands).toHaveLength(2);
-      });
-
-      await act(async () => {
-        await result.current.handleSlashCommand('/exit');
-      });
-
-      // The action for the command whose primary name is 'exit' should be called.
-      expect(exitAction).toHaveBeenCalledTimes(1);
-      // The action for the command that has 'exit' as an alias should NOT be called.
-      expect(quitAction).not.toHaveBeenCalled();
-    });
-
-    it('should add an overridden command to the history', async () => {
-      const quitCommand = createTestCommand({
-        name: 'quit',
-        altNames: ['exit'],
-        action: vi.fn(),
-      });
-      const exitCommand = createTestCommand(
-        { name: 'exit', action: vi.fn() },
-        CommandKind.FILE,
-      );
-
-      const result = setupProcessorHook([quitCommand], [exitCommand]);
-      await waitFor(() => expect(result.current.slashCommands).toHaveLength(2));
-
-      await act(async () => {
-        await result.current.handleSlashCommand('/exit');
-      });
-
-      // It should be added to the history.
-      expect(mockAddItem).toHaveBeenCalledWith(
-        { type: MessageType.USER, text: '/exit' },
-        expect.any(Number),
-      );
-    });
-  });
-
-<<<<<<< HEAD
   describe('/bug command', () => {
     const originalEnv = process.env;
     beforeEach(() => {
@@ -1381,33 +1242,6 @@
         }),
         expect.any(Number),
       );
-=======
-  describe('Lifecycle', () => {
-    it('should abort command loading when the hook unmounts', async () => {
-      const abortSpy = vi.spyOn(AbortController.prototype, 'abort');
-      const { unmount } = renderHook(() =>
-        useSlashCommandProcessor(
-          mockConfig,
-          mockSettings,
-          mockAddItem,
-          mockClearItems,
-          mockLoadHistory,
-          vi.fn(), // refreshStatic
-          mockSetShowHelp,
-          vi.fn(), // onDebugMessage
-          vi.fn(), // openThemeDialog
-          mockOpenAuthDialog,
-          vi.fn(), // openEditorDialog
-          vi.fn(), // toggleCorgiMode
-          mockSetQuittingMessages,
-          vi.fn(), // openPrivacyNotice
-        ),
-      );
-
-      unmount();
-
-      expect(abortSpy).toHaveBeenCalledTimes(1);
->>>>>>> 107ce8af
     });
   });
 });