--- conflicted
+++ resolved
@@ -180,7 +180,6 @@
     );
   };
 
-<<<<<<< HEAD
   // Helper function for tests that need direct access to hook result
   const getProcessor = (ignoreParam?: any) => {
     const settings = {
@@ -205,15 +204,14 @@
         mockCorgiMode,
         mockSetQuittingMessages,
         vi.fn(), // mockOpenPrivacyNotice
+        vi.fn(), // mockSetCurrentModel
+        mockSlashCommandService,
       ),
     );
     return hook.result.current;
   };
 
-  describe('New command registry', () => {
-=======
   describe('Command Processing', () => {
->>>>>>> f650be2c
     let ActualCommandService: typeof CommandService;
 
     beforeAll(async () => {
