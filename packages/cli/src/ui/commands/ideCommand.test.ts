/**
 * @license
 * Copyright 2025 Google LLC
 * SPDX-License-Identifier: Apache-2.0
 */

import {
  MockInstance,
  vi,
  describe,
  it,
  expect,
  beforeEach,
  afterEach,
} from 'vitest';
import { ideCommand } from './ideCommand.js';
import { type CommandContext } from './types.js';
import { type Config } from '@sport/core';
import * as child_process from 'child_process';
import { glob } from 'glob';

<<<<<<< HEAD
import {
  getMCPDiscoveryState,
  getMCPServerStatus,
  IDE_SERVER_NAME,
  MCPDiscoveryState,
  MCPServerStatus,
} from '@sport/core';

vi.mock('child_process');
vi.mock('glob');
vi.mock('@sport/core', async (importOriginal) => {
  const original = await importOriginal<typeof import('@sport/core')>();
  return {
    ...original,
    getMCPServerStatus: vi.fn(),
    getMCPDiscoveryState: vi.fn(),
  };
});
=======
import { IDEConnectionStatus } from '@google/gemini-cli-core/index.js';

vi.mock('child_process');
vi.mock('glob');
>>>>>>> 7356764a

function regexEscape(value: string) {
  return value.replace(/[.*+?^${}()|[\]\\]/g, '\\$&');
}

describe('ideCommand', () => {
  let mockContext: CommandContext;
  let mockConfig: Config;
  let execSyncSpy: MockInstance;
  let globSyncSpy: MockInstance;
  let platformSpy: MockInstance;

  beforeEach(() => {
    mockContext = {
      ui: {
        addItem: vi.fn(),
      },
    } as unknown as CommandContext;

    mockConfig = {
      getIdeMode: vi.fn(),
      getIdeClient: vi.fn(),
    } as unknown as Config;

    execSyncSpy = vi.spyOn(child_process, 'execSync');
    globSyncSpy = vi.spyOn(glob, 'sync');
    platformSpy = vi.spyOn(process, 'platform', 'get');
  });

  afterEach(() => {
    vi.restoreAllMocks();
  });

  it('should return null if ideMode is not enabled', () => {
    vi.mocked(mockConfig.getIdeMode).mockReturnValue(false);
    const command = ideCommand(mockConfig);
    expect(command).toBeNull();
  });

  it('should return the ide command if ideMode is enabled', () => {
    vi.mocked(mockConfig.getIdeMode).mockReturnValue(true);
    const command = ideCommand(mockConfig);
    expect(command).not.toBeNull();
    expect(command?.name).toBe('ide');
    expect(command?.subCommands).toHaveLength(2);
    expect(command?.subCommands?.[0].name).toBe('status');
    expect(command?.subCommands?.[1].name).toBe('install');
  });

  describe('status subcommand', () => {
    const mockGetConnectionStatus = vi.fn();
    beforeEach(() => {
      vi.mocked(mockConfig.getIdeMode).mockReturnValue(true);
      vi.mocked(mockConfig.getIdeClient).mockReturnValue({
        getConnectionStatus: mockGetConnectionStatus,
      } as ReturnType<Config['getIdeClient']>);
    });

    it('should show connected status', () => {
      mockGetConnectionStatus.mockReturnValue({
        status: IDEConnectionStatus.Connected,
      });
      const command = ideCommand(mockConfig);
      const result = command!.subCommands![0].action!(mockContext, '');
      expect(mockGetConnectionStatus).toHaveBeenCalled();
      expect(result).toEqual({
        type: 'message',
        messageType: 'info',
        content: '🟢 Connected',
      });
    });

    it('should show connecting status', () => {
      mockGetConnectionStatus.mockReturnValue({
        status: IDEConnectionStatus.Connecting,
      });
      const command = ideCommand(mockConfig);
      const result = command!.subCommands![0].action!(mockContext, '');
      expect(mockGetConnectionStatus).toHaveBeenCalled();
      expect(result).toEqual({
        type: 'message',
        messageType: 'info',
        content: `🟡 Connecting...`,
      });
    });
    it('should show disconnected status', () => {
      mockGetConnectionStatus.mockReturnValue({
        status: IDEConnectionStatus.Disconnected,
      });
      const command = ideCommand(mockConfig);
      const result = command!.subCommands![0].action!(mockContext, '');
      expect(mockGetConnectionStatus).toHaveBeenCalled();
      expect(result).toEqual({
        type: 'message',
        messageType: 'error',
        content: `🔴 Disconnected`,
      });
    });

    it('should show disconnected status with details', () => {
      const details = 'Something went wrong';
      mockGetConnectionStatus.mockReturnValue({
        status: IDEConnectionStatus.Disconnected,
        details,
      });
      const command = ideCommand(mockConfig);
      const result = command!.subCommands![0].action!(mockContext, '');
      expect(mockGetConnectionStatus).toHaveBeenCalled();
      expect(result).toEqual({
        type: 'message',
        messageType: 'error',
        content: `🔴 Disconnected: ${details}`,
      });
    });
  });

  describe('install subcommand', () => {
    beforeEach(() => {
      vi.mocked(mockConfig.getIdeMode).mockReturnValue(true);
      platformSpy.mockReturnValue('linux');
    });

    it('should show an error if VSCode is not installed', async () => {
      execSyncSpy.mockImplementation(() => {
        throw new Error('Command not found');
      });

      const command = ideCommand(mockConfig);

      await command!.subCommands![1].action!(mockContext, '');
      expect(mockContext.ui.addItem).toHaveBeenCalledWith(
        expect.objectContaining({
          type: 'error',
          text: expect.stringMatching(/VS Code command-line tool .* not found/),
        }),
        expect.any(Number),
      );
    });

    it('should show an error if the VSIX file is not found', async () => {
      execSyncSpy.mockReturnValue(''); // VSCode is installed
      globSyncSpy.mockReturnValue([]); // No .vsix file found

      const command = ideCommand(mockConfig);
      await command!.subCommands![1].action!(mockContext, '');

      expect(mockContext.ui.addItem).toHaveBeenCalledWith(
        expect.objectContaining({
          type: 'error',
          text: 'Could not find the required VS Code companion extension. Please file a bug via /bug.',
        }),
        expect.any(Number),
      );
    });

    it('should install the extension if found in the bundle directory', async () => {
      const vsixPath = '/path/to/bundle/gemini.vsix';
      execSyncSpy.mockReturnValue(''); // VSCode is installed
      globSyncSpy.mockReturnValue([vsixPath]); // Found .vsix file

      const command = ideCommand(mockConfig);
      await command!.subCommands![1].action!(mockContext, '');

      expect(globSyncSpy).toHaveBeenCalledWith(
        expect.stringContaining('.vsix'),
      );
      expect(execSyncSpy).toHaveBeenCalledWith(
        expect.stringMatching(
          new RegExp(
            `code(.cmd)? --install-extension ${regexEscape(vsixPath)} --force`,
          ),
        ),
        { stdio: 'pipe' },
      );
      expect(mockContext.ui.addItem).toHaveBeenCalledWith(
        expect.objectContaining({
          type: 'info',
          text: `Installing VS Code companion extension...`,
        }),
        expect.any(Number),
      );
      expect(mockContext.ui.addItem).toHaveBeenCalledWith(
        expect.objectContaining({
          type: 'info',
          text: 'VS Code companion extension installed successfully. Restart gemini-cli in a fresh terminal window.',
        }),
        expect.any(Number),
      );
    });

    it('should install the extension if found in the dev directory', async () => {
      const vsixPath = '/path/to/dev/gemini.vsix';
      execSyncSpy.mockReturnValue(''); // VSCode is installed
      // First glob call for bundle returns nothing, second for dev returns path.
      globSyncSpy.mockReturnValueOnce([]).mockReturnValueOnce([vsixPath]);

      const command = ideCommand(mockConfig);
      await command!.subCommands![1].action!(mockContext, '');

      expect(globSyncSpy).toHaveBeenCalledTimes(2);
      expect(execSyncSpy).toHaveBeenCalledWith(
        expect.stringMatching(
          new RegExp(
            `code(.cmd)? --install-extension ${regexEscape(vsixPath)} --force`,
          ),
        ),
        { stdio: 'pipe' },
      );
      expect(mockContext.ui.addItem).toHaveBeenCalledWith(
        expect.objectContaining({
          type: 'info',
          text: 'VS Code companion extension installed successfully. Restart gemini-cli in a fresh terminal window.',
        }),
        expect.any(Number),
      );
    });

    it('should show an error if installation fails', async () => {
      const vsixPath = '/path/to/bundle/gemini.vsix';
      const errorMessage = 'Installation failed';
      execSyncSpy
        .mockReturnValueOnce('') // VSCode is installed check
        .mockImplementation(() => {
          // Installation command
          const error: Error & { stderr?: Buffer } = new Error(
            'Command failed',
          );
          error.stderr = Buffer.from(errorMessage);
          throw error;
        });
      globSyncSpy.mockReturnValue([vsixPath]);

      const command = ideCommand(mockConfig);
      await command!.subCommands![1].action!(mockContext, '');

      expect(mockContext.ui.addItem).toHaveBeenCalledWith(
        expect.objectContaining({
          type: 'error',
          text: `Failed to install VS Code companion extension.`,
        }),
        expect.any(Number),
      );
    });
  });
});<|MERGE_RESOLUTION|>--- conflicted
+++ resolved
@@ -19,13 +19,13 @@
 import * as child_process from 'child_process';
 import { glob } from 'glob';
 
-<<<<<<< HEAD
 import {
   getMCPDiscoveryState,
   getMCPServerStatus,
   IDE_SERVER_NAME,
   MCPDiscoveryState,
   MCPServerStatus,
+  IDEConnectionStatus,
 } from '@sport/core';
 
 vi.mock('child_process');
@@ -38,12 +38,6 @@
     getMCPDiscoveryState: vi.fn(),
   };
 });
-=======
-import { IDEConnectionStatus } from '@google/gemini-cli-core/index.js';
-
-vi.mock('child_process');
-vi.mock('glob');
->>>>>>> 7356764a
 
 function regexEscape(value: string) {
   return value.replace(/[.*+?^${}()|[\]\\]/g, '\\$&');
@@ -228,7 +222,7 @@
       expect(mockContext.ui.addItem).toHaveBeenCalledWith(
         expect.objectContaining({
           type: 'info',
-          text: 'VS Code companion extension installed successfully. Restart gemini-cli in a fresh terminal window.',
+          text: 'VS Code companion extension installed successfully. Restart sport-cli in a fresh terminal window.',
         }),
         expect.any(Number),
       );
@@ -255,7 +249,7 @@
       expect(mockContext.ui.addItem).toHaveBeenCalledWith(
         expect.objectContaining({
           type: 'info',
-          text: 'VS Code companion extension installed successfully. Restart gemini-cli in a fresh terminal window.',
+          text: 'VS Code companion extension installed successfully. Restart sport-cli in a fresh terminal window.',
         }),
         expect.any(Number),
       );
