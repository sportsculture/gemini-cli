--- conflicted
+++ resolved
@@ -4,14 +4,7 @@
  * SPDX-License-Identifier: Apache-2.0
  */
 
-<<<<<<< HEAD
 import { getErrorMessage } from '@sport/core';
-=======
-import {
-  getErrorMessage,
-  loadServerHierarchicalMemory,
-} from '@google/gemini-cli-core';
->>>>>>> 107ce8af
 import { MessageType } from '../types.js';
 import {
   CommandKind,
