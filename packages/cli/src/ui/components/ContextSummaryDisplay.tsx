/**
 * @license
 * Copyright 2025 Google LLC
 * SPDX-License-Identifier: Apache-2.0
 */

import React from 'react';
import { Text } from 'ink';
import { Colors } from '../colors.js';
<<<<<<< HEAD
import { type MCPServerConfig, AuthType } from '@google/gemini-cli-core';
=======
import { type ActiveFile, type MCPServerConfig } from '@google/gemini-cli-core';
import path from 'path';
>>>>>>> f650be2c

interface ContextSummaryDisplayProps {
  geminiMdFileCount: number;
  contextFileNames: string[];
  mcpServers?: Record<string, MCPServerConfig>;
  blockedMcpServers?: Array<{ name: string; extensionName: string }>;
  showToolDescriptions?: boolean;
<<<<<<< HEAD
  currentModel?: string;
  authType?: string;
=======
  activeFile?: ActiveFile;
>>>>>>> f650be2c
}

export const ContextSummaryDisplay: React.FC<ContextSummaryDisplayProps> = ({
  geminiMdFileCount,
  contextFileNames,
  mcpServers,
  blockedMcpServers,
  showToolDescriptions,
<<<<<<< HEAD
  currentModel,
  authType,
=======
  activeFile,
>>>>>>> f650be2c
}) => {
  const mcpServerCount = Object.keys(mcpServers || {}).length;
  const blockedMcpServerCount = blockedMcpServers?.length || 0;

<<<<<<< HEAD
  // Show model info for all providers
  const showModel = currentModel;

  if (geminiMdFileCount === 0 && mcpServerCount === 0 && !showModel) {
=======
  if (
    geminiMdFileCount === 0 &&
    mcpServerCount === 0 &&
    blockedMcpServerCount === 0 &&
    !activeFile?.filePath
  ) {
>>>>>>> f650be2c
    return <Text> </Text>; // Render an empty space to reserve height
  }

  const activeFileText = (() => {
    if (!activeFile?.filePath) {
      return '';
    }
    return `Open File (${path.basename(activeFile.filePath)})`;
  })();

  const geminiMdText = (() => {
    if (geminiMdFileCount === 0) {
      return '';
    }
    const allNamesTheSame = new Set(contextFileNames).size < 2;
    const name = allNamesTheSame ? contextFileNames[0] : 'Context';
    return `${geminiMdFileCount} ${name} File${
      geminiMdFileCount > 1 ? 's' : ''
    }`;
  })();

  const mcpText = (() => {
    if (mcpServerCount === 0 && blockedMcpServerCount === 0) {
      return '';
    }

<<<<<<< HEAD
  let summaryText = '';
  
  // Add model info
  if (showModel) {
    // For OpenRouter models, extract just the model name after the provider
    // For other providers, show the full model name
    const modelName = currentModel?.includes('/') 
      ? currentModel.split('/').pop() 
      : currentModel;
    summaryText = `Model: ${modelName}`;
  }
  
  // Add context info if present
  if (geminiMdText || mcpText) {
    if (summaryText) {
      summaryText += ' | ';
    }
    summaryText += 'Using ';
    if (geminiMdText) {
      summaryText += geminiMdText;
    }
    if (geminiMdText && mcpText) {
      summaryText += ' and ';
    }
    if (mcpText) {
      summaryText += mcpText;
      // Add ctrl+t hint when MCP servers are available
      if (mcpServers && Object.keys(mcpServers).length > 0) {
        if (showToolDescriptions) {
          summaryText += ' (ctrl+t to toggle)';
        } else {
          summaryText += ' (ctrl+t to view)';
        }
      }
=======
    const parts = [];
    if (mcpServerCount > 0) {
      parts.push(
        `${mcpServerCount} MCP Server${mcpServerCount > 1 ? 's' : ''}`,
      );
    }

    if (blockedMcpServerCount > 0) {
      let blockedText = `${blockedMcpServerCount} Blocked`;
      if (mcpServerCount === 0) {
        blockedText += ` MCP Server${blockedMcpServerCount > 1 ? 's' : ''}`;
      }
      parts.push(blockedText);
    }
    return parts.join(', ');
  })();

  let summaryText = 'Using: ';
  const summaryParts = [];
  if (activeFileText) {
    summaryParts.push(activeFileText);
  }
  if (geminiMdText) {
    summaryParts.push(geminiMdText);
  }
  if (mcpText) {
    summaryParts.push(mcpText);
  }
  summaryText += summaryParts.join(' | ');

  // Add ctrl+t hint when MCP servers are available
  if (mcpServers && Object.keys(mcpServers).length > 0) {
    if (showToolDescriptions) {
      summaryText += ' (ctrl+t to toggle)';
    } else {
      summaryText += ' (ctrl+t to view)';
>>>>>>> f650be2c
    }
  }

  return <Text color={Colors.Gray}>{summaryText}</Text>;
};<|MERGE_RESOLUTION|>--- conflicted
+++ resolved
@@ -7,12 +7,8 @@
 import React from 'react';
 import { Text } from 'ink';
 import { Colors } from '../colors.js';
-<<<<<<< HEAD
-import { type MCPServerConfig, AuthType } from '@google/gemini-cli-core';
-=======
-import { type ActiveFile, type MCPServerConfig } from '@google/gemini-cli-core';
+import { type ActiveFile, type MCPServerConfig, AuthType } from '@google/gemini-cli-core';
 import path from 'path';
->>>>>>> f650be2c
 
 interface ContextSummaryDisplayProps {
   geminiMdFileCount: number;
@@ -20,12 +16,9 @@
   mcpServers?: Record<string, MCPServerConfig>;
   blockedMcpServers?: Array<{ name: string; extensionName: string }>;
   showToolDescriptions?: boolean;
-<<<<<<< HEAD
+  activeFile?: ActiveFile;
   currentModel?: string;
   authType?: string;
-=======
-  activeFile?: ActiveFile;
->>>>>>> f650be2c
 }
 
 export const ContextSummaryDisplay: React.FC<ContextSummaryDisplayProps> = ({
@@ -34,29 +27,20 @@
   mcpServers,
   blockedMcpServers,
   showToolDescriptions,
-<<<<<<< HEAD
+  activeFile,
   currentModel,
   authType,
-=======
-  activeFile,
->>>>>>> f650be2c
 }) => {
   const mcpServerCount = Object.keys(mcpServers || {}).length;
   const blockedMcpServerCount = blockedMcpServers?.length || 0;
 
-<<<<<<< HEAD
-  // Show model info for all providers
-  const showModel = currentModel;
-
-  if (geminiMdFileCount === 0 && mcpServerCount === 0 && !showModel) {
-=======
   if (
     geminiMdFileCount === 0 &&
     mcpServerCount === 0 &&
     blockedMcpServerCount === 0 &&
-    !activeFile?.filePath
+    !activeFile?.filePath &&
+    !currentModel
   ) {
->>>>>>> f650be2c
     return <Text> </Text>; // Render an empty space to reserve height
   }
 
@@ -83,42 +67,6 @@
       return '';
     }
 
-<<<<<<< HEAD
-  let summaryText = '';
-  
-  // Add model info
-  if (showModel) {
-    // For OpenRouter models, extract just the model name after the provider
-    // For other providers, show the full model name
-    const modelName = currentModel?.includes('/') 
-      ? currentModel.split('/').pop() 
-      : currentModel;
-    summaryText = `Model: ${modelName}`;
-  }
-  
-  // Add context info if present
-  if (geminiMdText || mcpText) {
-    if (summaryText) {
-      summaryText += ' | ';
-    }
-    summaryText += 'Using ';
-    if (geminiMdText) {
-      summaryText += geminiMdText;
-    }
-    if (geminiMdText && mcpText) {
-      summaryText += ' and ';
-    }
-    if (mcpText) {
-      summaryText += mcpText;
-      // Add ctrl+t hint when MCP servers are available
-      if (mcpServers && Object.keys(mcpServers).length > 0) {
-        if (showToolDescriptions) {
-          summaryText += ' (ctrl+t to toggle)';
-        } else {
-          summaryText += ' (ctrl+t to view)';
-        }
-      }
-=======
     const parts = [];
     if (mcpServerCount > 0) {
       parts.push(
@@ -136,7 +84,19 @@
     return parts.join(', ');
   })();
 
-  let summaryText = 'Using: ';
+  let summaryText = '';
+  
+  // Add model info first if present
+  if (currentModel) {
+    // For OpenRouter models, extract just the model name after the provider
+    // For other providers, show the full model name
+    const modelName = currentModel.includes('/') 
+      ? currentModel.split('/').pop() 
+      : currentModel;
+    summaryText = `Model: ${modelName}`;
+  }
+  
+  // Add context info
   const summaryParts = [];
   if (activeFileText) {
     summaryParts.push(activeFileText);
@@ -147,7 +107,13 @@
   if (mcpText) {
     summaryParts.push(mcpText);
   }
-  summaryText += summaryParts.join(' | ');
+  
+  if (summaryParts.length > 0) {
+    if (summaryText) {
+      summaryText += ' | ';
+    }
+    summaryText += 'Using: ' + summaryParts.join(' | ');
+  }
 
   // Add ctrl+t hint when MCP servers are available
   if (mcpServers && Object.keys(mcpServers).length > 0) {
@@ -155,7 +121,6 @@
       summaryText += ' (ctrl+t to toggle)';
     } else {
       summaryText += ' (ctrl+t to view)';
->>>>>>> f650be2c
     }
   }
 
