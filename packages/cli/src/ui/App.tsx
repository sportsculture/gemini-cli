/**
 * @license
 * Copyright 2025 Google LLC
 * SPDX-License-Identifier: Apache-2.0
 */

import { useCallback, useEffect, useMemo, useState, useRef } from 'react';
import {
  Box,
  DOMElement,
  measureElement,
  Static,
  Text,
  useStdin,
  useStdout,
  useInput,
  type Key as InkKeyType,
} from 'ink';
import { StreamingState, type HistoryItem, MessageType } from './types.js';
import { useTerminalSize } from './hooks/useTerminalSize.js';
import { useGeminiStream } from './hooks/useGeminiStream.js';
import { useLoadingIndicator } from './hooks/useLoadingIndicator.js';
import { useThemeCommand } from './hooks/useThemeCommand.js';
import { useAuthCommand } from './hooks/useAuthCommand.js';
import { useEditorSettings } from './hooks/useEditorSettings.js';
import { useSlashCommandProcessor } from './hooks/slashCommandProcessor.js';
import { useAutoAcceptIndicator } from './hooks/useAutoAcceptIndicator.js';
import { useConsoleMessages } from './hooks/useConsoleMessages.js';
import { useModelSelector } from './hooks/useModelSelector.js';
import { Header } from './components/Header.js';
import { LoadingIndicator } from './components/LoadingIndicator.js';
import { AutoAcceptIndicator } from './components/AutoAcceptIndicator.js';
import { ShellModeIndicator } from './components/ShellModeIndicator.js';
import { InputPrompt } from './components/InputPrompt.js';
import { Footer } from './components/Footer.js';
import { ThemeDialog } from './components/ThemeDialog.js';
import { AuthDialog } from './components/AuthDialog.js';
import { ApiKeyDialog } from './components/ApiKeyDialog.js';
import { AuthInProgress } from './components/AuthInProgress.js';
import { EditorSettingsDialog } from './components/EditorSettingsDialog.js';
<<<<<<< HEAD
import { ModelSelector } from './components/ModelSelector.js';
=======
import { ShellConfirmationDialog } from './components/ShellConfirmationDialog.js';
>>>>>>> 7356764a
import { Colors } from './colors.js';
import { Help } from './components/Help.js';
import { loadHierarchicalGeminiMemory } from '../config/config.js';
import { LoadedSettings } from '../config/settings.js';
import { Tips } from './components/Tips.js';
import { ConsolePatcher } from './utils/ConsolePatcher.js';
import { registerCleanup } from '../utils/cleanup.js';
import { DetailedMessagesDisplay } from './components/DetailedMessagesDisplay.js';
import { HistoryItemDisplay } from './components/HistoryItemDisplay.js';
import { ContextSummaryDisplay } from './components/ContextSummaryDisplay.js';
import { IDEContextDetailDisplay } from './components/IDEContextDetailDisplay.js';
import { useHistory } from './hooks/useHistoryManager.js';
import process from 'node:process';
import {
  getErrorMessage,
  type Config,
  getAllGeminiMdFilenames,
  ApprovalMode,
  isEditorAvailable,
  EditorType,
  FlashFallbackEvent,
  logFlashFallback,
  AuthType,
  type IdeContext,
  ideContext,
} from '@sport/core';
import { validateAuthMethod } from '../config/auth.js';
import { useLogger } from './hooks/useLogger.js';
import { StreamingContext } from './contexts/StreamingContext.js';
import {
  SessionStatsProvider,
  useSessionStats,
} from './contexts/SessionContext.js';
import { useGitBranchName } from './hooks/useGitBranchName.js';
import { useFocus } from './hooks/useFocus.js';
import { useBracketedPaste } from './hooks/useBracketedPaste.js';
import { useTextBuffer } from './components/shared/text-buffer.js';
import { useVimMode, VimModeProvider } from './contexts/VimModeContext.js';
import { useVim } from './hooks/vim.js';
import * as fs from 'fs';
import { UpdateNotification } from './components/UpdateNotification.js';
import {
  isProQuotaExceededError,
  isGenericQuotaExceededError,
  UserTierId,
<<<<<<< HEAD
} from '@sport/core';
import { checkForUpdates } from './utils/updateCheck.js';
=======
} from '@google/gemini-cli-core';
import { UpdateObject } from './utils/updateCheck.js';
>>>>>>> 7356764a
import ansiEscapes from 'ansi-escapes';
import { OverflowProvider } from './contexts/OverflowContext.js';
import { ShowMoreLines } from './components/ShowMoreLines.js';
import { PrivacyNotice } from './privacy/PrivacyNotice.js';
<<<<<<< HEAD
import { CostTracker } from './components/CostTracker.js';
=======
import { setUpdateHandler } from '../utils/handleAutoUpdate.js';
import { appEvents, AppEvent } from '../utils/events.js';
>>>>>>> 7356764a

const CTRL_EXIT_PROMPT_DURATION_MS = 1000;

interface AppProps {
  config: Config;
  settings: LoadedSettings;
  startupWarnings?: string[];
  version: string;
}

export const AppWrapper = (props: AppProps) => (
  <SessionStatsProvider>
    <VimModeProvider settings={props.settings}>
      <App {...props} />
    </VimModeProvider>
  </SessionStatsProvider>
);

const App = ({ config, settings, startupWarnings = [], version }: AppProps) => {
  const isFocused = useFocus();
  useBracketedPaste();
  const [updateInfo, setUpdateInfo] = useState<UpdateObject | null>(null);
  const { stdout } = useStdout();
  const nightly = version.includes('nightly');
  const { history, addItem, clearItems, loadHistory } = useHistory();

  // Check for legacy command usage and add deprecation warning
  const allWarnings = useMemo(() => {
    const warnings = [...startupWarnings];
    if (process.env.IS_LEGACY_COMMAND === 'true') {
      const legacyCommand = process.env.LEGACY_COMMAND_NAME || 'gemini';
      warnings.unshift(
        `⚠️  The '${legacyCommand}' command is deprecated and will be removed in v1.0.0.`,
        `   Please use 'sport' instead. Run 'sport --help' for more information.`,
      );
    }
    return warnings;
  }, [startupWarnings]);

  useEffect(() => {
    const cleanup = setUpdateHandler(addItem, setUpdateInfo);
    return cleanup;
  }, [addItem]);

  const {
    consoleMessages,
    handleNewMessage,
    clearConsoleMessages: clearConsoleMessagesState,
  } = useConsoleMessages();

  useEffect(() => {
    const consolePatcher = new ConsolePatcher({
      onNewMessage: handleNewMessage,
      debugMode: config.getDebugMode(),
    });
    consolePatcher.patch();
    registerCleanup(consolePatcher.cleanup);
  }, [handleNewMessage, config]);

  const { stats: sessionStats } = useSessionStats();
  const [staticNeedsRefresh, setStaticNeedsRefresh] = useState(false);
  const [staticKey, setStaticKey] = useState(0);
  const refreshStatic = useCallback(() => {
    stdout.write(ansiEscapes.clearTerminal);
    setStaticKey((prev) => prev + 1);
  }, [setStaticKey, stdout]);

  const [geminiMdFileCount, setGeminiMdFileCount] = useState<number>(0);
  const [debugMessage, setDebugMessage] = useState<string>('');
  const [showHelp, setShowHelp] = useState<boolean>(false);
  const [themeError, setThemeError] = useState<string | null>(null);
  const [authError, setAuthError] = useState<string | null>(null);
  const [editorError, setEditorError] = useState<string | null>(null);
  const [footerHeight, setFooterHeight] = useState<number>(0);
  const [corgiMode, setCorgiMode] = useState(false);
  const [currentModel, setCurrentModel] = useState(config.getModel());
  const [shellModeActive, setShellModeActive] = useState(false);
  const [showErrorDetails, setShowErrorDetails] = useState<boolean>(false);
  const [showToolDescriptions, setShowToolDescriptions] =
    useState<boolean>(false);
  const [showIDEContextDetail, setShowIDEContextDetail] =
    useState<boolean>(false);
  const [ctrlCPressedOnce, setCtrlCPressedOnce] = useState(false);
  const [quittingMessages, setQuittingMessages] = useState<
    HistoryItem[] | null
  >(null);
  const ctrlCTimerRef = useRef<NodeJS.Timeout | null>(null);
  const [ctrlDPressedOnce, setCtrlDPressedOnce] = useState(false);
  const ctrlDTimerRef = useRef<NodeJS.Timeout | null>(null);
  const [constrainHeight, setConstrainHeight] = useState<boolean>(true);
  const [showPrivacyNotice, setShowPrivacyNotice] = useState<boolean>(false);
  const [modelSwitchedFromQuotaError, setModelSwitchedFromQuotaError] =
    useState<boolean>(false);
  const [userTier, setUserTier] = useState<UserTierId | undefined>(undefined);
  const [ideContextState, setIdeContextState] = useState<
    IdeContext | undefined
  >();
  const [isProcessing, setIsProcessing] = useState<boolean>(false);

  useEffect(() => {
    const unsubscribe = ideContext.subscribeToIdeContext(setIdeContextState);
    // Set the initial value
    setIdeContextState(ideContext.getIdeContext());
    return unsubscribe;
  }, []);

  useEffect(() => {
    const openDebugConsole = () => {
      setShowErrorDetails(true);
      setConstrainHeight(false); // Make sure the user sees the full message.
    };
    appEvents.on(AppEvent.OpenDebugConsole, openDebugConsole);

    const logErrorHandler = (errorMessage: unknown) => {
      handleNewMessage({
        type: 'error',
        content: String(errorMessage),
        count: 1,
      });
    };
    appEvents.on(AppEvent.LogError, logErrorHandler);

    return () => {
      appEvents.off(AppEvent.OpenDebugConsole, openDebugConsole);
      appEvents.off(AppEvent.LogError, logErrorHandler);
    };
  }, [handleNewMessage]);

  const openPrivacyNotice = useCallback(() => {
    setShowPrivacyNotice(true);
  }, []);
  const initialPromptSubmitted = useRef(false);

  const errorCount = useMemo(
    () =>
      consoleMessages
        .filter((msg) => msg.type === 'error')
        .reduce((total, msg) => total + msg.count, 0),
    [consoleMessages],
  );

  const {
    isThemeDialogOpen,
    openThemeDialog,
    handleThemeSelect,
    handleThemeHighlight,
  } = useThemeCommand(settings, setThemeError, addItem);

  const {
    isAuthDialogOpen,
    openAuthDialog,
    handleAuthSelect,
    isAuthenticating,
    cancelAuthentication,
    needsApiKey,
    pendingAuthType,
    handleApiKeySubmit,
    handleApiKeyCancel,
  } = useAuthCommand(settings, setAuthError, config);

  useEffect(() => {
    if (settings.merged.selectedAuthType) {
      const error = validateAuthMethod(settings.merged.selectedAuthType);
      if (error) {
        setAuthError(error);
        openAuthDialog();
      }
    }
  }, [settings.merged.selectedAuthType, openAuthDialog, setAuthError]);

  // Sync user tier from config when authentication changes
  useEffect(() => {
    // Only sync when not currently authenticating
    if (!isAuthenticating) {
      setUserTier(config.getGeminiClient()?.getUserTier());
    }
  }, [config, isAuthenticating]);

  const {
    isEditorDialogOpen,
    openEditorDialog,
    handleEditorSelect,
    exitEditorDialog,
  } = useEditorSettings(settings, setEditorError, addItem);

  const toggleCorgiMode = useCallback(() => {
    setCorgiMode((prev) => !prev);
  }, []);

  const {
    isModelSelectorOpen,
    openModelSelector,
    closeModelSelector,
    handleModelSelect,
  } = useModelSelector(config, addItem);

  const performMemoryRefresh = useCallback(async () => {
    addItem(
      {
        type: MessageType.INFO,
        text: 'Refreshing hierarchical memory (GEMINI.md or other context files)...',
      },
      Date.now(),
    );
    try {
      const { memoryContent, fileCount } = await loadHierarchicalGeminiMemory(
        process.cwd(),
        config.getDebugMode(),
        config.getFileService(),
        settings.merged,
        config.getExtensionContextFilePaths(),
        config.getFileFilteringOptions(),
      );

      config.setUserMemory(memoryContent);
      config.setGeminiMdFileCount(fileCount);
      setGeminiMdFileCount(fileCount);

      addItem(
        {
          type: MessageType.INFO,
          text: `Memory refreshed successfully. ${memoryContent.length > 0 ? `Loaded ${memoryContent.length} characters from ${fileCount} file(s).` : 'No memory content found.'}`,
        },
        Date.now(),
      );
      if (config.getDebugMode()) {
        console.log(
          `[DEBUG] Refreshed memory content in config: ${memoryContent.substring(0, 200)}...`,
        );
      }
    } catch (error) {
      const errorMessage = getErrorMessage(error);
      addItem(
        {
          type: MessageType.ERROR,
          text: `Error refreshing memory: ${errorMessage}`,
        },
        Date.now(),
      );
      console.error('Error refreshing memory:', error);
    }
  }, [config, addItem, settings.merged]);

  // Watch for model changes (e.g., from Flash fallback)
  useEffect(() => {
    const checkModelChange = () => {
      const configModel = config.getModel();
      if (configModel !== currentModel) {
        setCurrentModel(configModel);
      }
    };

    // Check immediately and then periodically
    checkModelChange();
    const interval = setInterval(checkModelChange, 1000); // Check every second

    return () => clearInterval(interval);
  }, [config, currentModel]);

  // Set up Flash fallback handler
  useEffect(() => {
    const flashFallbackHandler = async (
      currentModel: string,
      fallbackModel: string,
      error?: unknown,
    ): Promise<boolean> => {
      let message: string;

      if (
        config.getContentGeneratorConfig().authType ===
        AuthType.LOGIN_WITH_GOOGLE
      ) {
        // Use actual user tier if available; otherwise, default to FREE tier behavior (safe default)
        const isPaidTier =
          userTier === UserTierId.LEGACY || userTier === UserTierId.STANDARD;

        // Check if this is a Pro quota exceeded error
        if (error && isProQuotaExceededError(error)) {
          if (isPaidTier) {
            message = `⚡ You have reached your daily ${currentModel} quota limit.
⚡ Automatically switching from ${currentModel} to ${fallbackModel} for the remainder of this session.
⚡ To continue accessing the ${currentModel} model today, consider using /auth to switch to using a paid API key from AI Studio at https://aistudio.google.com/apikey`;
          } else {
            message = `⚡ You have reached your daily ${currentModel} quota limit.
⚡ Automatically switching from ${currentModel} to ${fallbackModel} for the remainder of this session.
⚡ To increase your limits, upgrade to a Gemini Code Assist Standard or Enterprise plan with higher limits at https://goo.gle/set-up-gemini-code-assist
⚡ Or you can utilize a Gemini API Key. See: https://goo.gle/gemini-cli-docs-auth#gemini-api-key
⚡ You can switch authentication methods by typing /auth`;
          }
        } else if (error && isGenericQuotaExceededError(error)) {
          if (isPaidTier) {
            message = `⚡ You have reached your daily quota limit.
⚡ Automatically switching from ${currentModel} to ${fallbackModel} for the remainder of this session.
⚡ To continue accessing the ${currentModel} model today, consider using /auth to switch to using a paid API key from AI Studio at https://aistudio.google.com/apikey`;
          } else {
            message = `⚡ You have reached your daily quota limit.
⚡ Automatically switching from ${currentModel} to ${fallbackModel} for the remainder of this session.
⚡ To increase your limits, upgrade to a Gemini Code Assist Standard or Enterprise plan with higher limits at https://goo.gle/set-up-gemini-code-assist
⚡ Or you can utilize a Gemini API Key. See: https://goo.gle/gemini-cli-docs-auth#gemini-api-key
⚡ You can switch authentication methods by typing /auth`;
          }
        } else {
          if (isPaidTier) {
            // Default fallback message for other cases (like consecutive 429s)
            message = `⚡ Automatically switching from ${currentModel} to ${fallbackModel} for faster responses for the remainder of this session.
⚡ Possible reasons for this are that you have received multiple consecutive capacity errors or you have reached your daily ${currentModel} quota limit
⚡ To continue accessing the ${currentModel} model today, consider using /auth to switch to using a paid API key from AI Studio at https://aistudio.google.com/apikey`;
          } else {
            // Default fallback message for other cases (like consecutive 429s)
            message = `⚡ Automatically switching from ${currentModel} to ${fallbackModel} for faster responses for the remainder of this session.
⚡ Possible reasons for this are that you have received multiple consecutive capacity errors or you have reached your daily ${currentModel} quota limit
⚡ To increase your limits, upgrade to a Gemini Code Assist Standard or Enterprise plan with higher limits at https://goo.gle/set-up-gemini-code-assist
⚡ Or you can utilize a Gemini API Key. See: https://goo.gle/gemini-cli-docs-auth#gemini-api-key
⚡ You can switch authentication methods by typing /auth`;
          }
        }

        // Add message to UI history
        addItem(
          {
            type: MessageType.INFO,
            text: message,
          },
          Date.now(),
        );

        // Set the flag to prevent tool continuation
        setModelSwitchedFromQuotaError(true);
        // Set global quota error flag to prevent Flash model calls
        config.setQuotaErrorOccurred(true);
      }

      // Switch model for future use but return false to stop current retry
      config.setModel(fallbackModel);
      config.setFallbackMode(true);
      logFlashFallback(
        config,
        new FlashFallbackEvent(config.getContentGeneratorConfig().authType!),
      );
      return false; // Don't continue with current prompt
    };

    config.setFlashFallbackHandler(flashFallbackHandler);
  }, [config, addItem, userTier]);

  // Terminal and UI setup
  const { rows: terminalHeight, columns: terminalWidth } = useTerminalSize();
  const { stdin, setRawMode } = useStdin();
  const isInitialMount = useRef(true);

  const widthFraction = 0.9;
  const inputWidth = Math.max(
    20,
    Math.floor(terminalWidth * widthFraction) - 3,
  );
  const suggestionsWidth = Math.max(60, Math.floor(terminalWidth * 0.8));

  // Utility callbacks
  const isValidPath = useCallback((filePath: string): boolean => {
    try {
      return fs.existsSync(filePath) && fs.statSync(filePath).isFile();
    } catch (_e) {
      return false;
    }
  }, []);

  const getPreferredEditor = useCallback(() => {
    const editorType = settings.merged.preferredEditor;
    const isValidEditor = isEditorAvailable(editorType);
    if (!isValidEditor) {
      openEditorDialog();
      return;
    }
    return editorType as EditorType;
  }, [settings, openEditorDialog]);

  const onAuthError = useCallback(() => {
    setAuthError('reauth required');
    openAuthDialog();
  }, [openAuthDialog, setAuthError]);

  // Core hooks and processors
  const {
    vimEnabled: vimModeEnabled,
    vimMode,
    toggleVimEnabled,
  } = useVimMode();

  const {
    handleSlashCommand,
    slashCommands,
    pendingHistoryItems: pendingSlashCommandHistoryItems,
    commandContext,
    shellConfirmationRequest,
  } = useSlashCommandProcessor(
    config,
    settings,
    addItem,
    clearItems,
    loadHistory,
    refreshStatic,
    setShowHelp,
    setDebugMessage,
    openThemeDialog,
    openAuthDialog,
    openEditorDialog,
    toggleCorgiMode,
    setQuittingMessages,
    openPrivacyNotice,
<<<<<<< HEAD
    openModelSelector,
=======
    toggleVimEnabled,
    setIsProcessing,
>>>>>>> 7356764a
  );

  const {
    streamingState,
    submitQuery,
    initError,
    pendingHistoryItems: pendingGeminiHistoryItems,
    thought,
  } = useGeminiStream(
    config.getGeminiClient(),
    history,
    addItem,
    setShowHelp,
    config,
    setDebugMessage,
    handleSlashCommand,
    shellModeActive,
    getPreferredEditor,
    onAuthError,
    performMemoryRefresh,
    modelSwitchedFromQuotaError,
    setModelSwitchedFromQuotaError,
  );

  // Input handling
  const handleFinalSubmit = useCallback(
    (submittedValue: string) => {
      const trimmedValue = submittedValue.trim();
      if (trimmedValue.length > 0) {
        submitQuery(trimmedValue);
      }
    },
    [submitQuery],
  );

  const buffer = useTextBuffer({
    initialText: '',
    viewport: { height: 10, width: inputWidth },
    stdin,
    setRawMode,
    isValidPath,
    shellModeActive,
  });

  const { handleInput: vimHandleInput } = useVim(buffer, handleFinalSubmit);
  const pendingHistoryItems = [...pendingSlashCommandHistoryItems];
  pendingHistoryItems.push(...pendingGeminiHistoryItems);

  const { elapsedTime, currentLoadingPhrase } =
    useLoadingIndicator(streamingState);
  const showAutoAcceptIndicator = useAutoAcceptIndicator({ config });

  const handleExit = useCallback(
    (
      pressedOnce: boolean,
      setPressedOnce: (value: boolean) => void,
      timerRef: React.MutableRefObject<NodeJS.Timeout | null>,
    ) => {
      if (pressedOnce) {
        if (timerRef.current) {
          clearTimeout(timerRef.current);
        }
        // Directly invoke the central command handler.
        handleSlashCommand('/quit');
      } else {
        setPressedOnce(true);
        timerRef.current = setTimeout(() => {
          setPressedOnce(false);
          timerRef.current = null;
        }, CTRL_EXIT_PROMPT_DURATION_MS);
      }
    },
    [handleSlashCommand],
  );

  useInput((input: string, key: InkKeyType) => {
    let enteringConstrainHeightMode = false;
    if (!constrainHeight) {
      // Automatically re-enter constrain height mode if the user types
      // anything. When constrainHeight==false, the user will experience
      // significant flickering so it is best to disable it immediately when
      // the user starts interacting with the app.
      enteringConstrainHeightMode = true;
      setConstrainHeight(true);
    }

    if (key.ctrl && input === 'o') {
      setShowErrorDetails((prev) => !prev);
    } else if (key.ctrl && input === 't') {
      const newValue = !showToolDescriptions;
      setShowToolDescriptions(newValue);

      const mcpServers = config.getMcpServers();
      if (Object.keys(mcpServers || {}).length > 0) {
        handleSlashCommand(newValue ? '/mcp desc' : '/mcp nodesc');
      }
    } else if (key.ctrl && input === 'e' && ideContextState) {
      setShowIDEContextDetail((prev) => !prev);
    } else if (key.ctrl && (input === 'c' || input === 'C')) {
      handleExit(ctrlCPressedOnce, setCtrlCPressedOnce, ctrlCTimerRef);
    } else if (key.ctrl && (input === 'd' || input === 'D')) {
      if (buffer.text.length > 0) {
        // Do nothing if there is text in the input.
        return;
      }
      handleExit(ctrlDPressedOnce, setCtrlDPressedOnce, ctrlDTimerRef);
    } else if (key.ctrl && input === 's' && !enteringConstrainHeightMode) {
      setConstrainHeight(false);
    }
  });

  useEffect(() => {
    if (config) {
      setGeminiMdFileCount(config.getGeminiMdFileCount());
    }
  }, [config]);

  const logger = useLogger();
  const [userMessages, setUserMessages] = useState<string[]>([]);

  useEffect(() => {
    const fetchUserMessages = async () => {
      const pastMessagesRaw = (await logger?.getPreviousUserMessages()) || []; // Newest first

      const currentSessionUserMessages = history
        .filter(
          (item): item is HistoryItem & { type: 'user'; text: string } =>
            item.type === 'user' &&
            typeof item.text === 'string' &&
            item.text.trim() !== '',
        )
        .map((item) => item.text)
        .reverse(); // Newest first, to match pastMessagesRaw sorting

      // Combine, with current session messages being more recent
      const combinedMessages = [
        ...currentSessionUserMessages,
        ...pastMessagesRaw,
      ];

      // Deduplicate consecutive identical messages from the combined list (still newest first)
      const deduplicatedMessages: string[] = [];
      if (combinedMessages.length > 0) {
        deduplicatedMessages.push(combinedMessages[0]); // Add the newest one unconditionally
        for (let i = 1; i < combinedMessages.length; i++) {
          if (combinedMessages[i] !== combinedMessages[i - 1]) {
            deduplicatedMessages.push(combinedMessages[i]);
          }
        }
      }
      // Reverse to oldest first for useInputHistory
      setUserMessages(deduplicatedMessages.reverse());
    };
    fetchUserMessages();
  }, [history, logger]);

  const isInputActive =
    streamingState === StreamingState.Idle && !initError && !isProcessing;

  const handleClearScreen = useCallback(() => {
    clearItems();
    clearConsoleMessagesState();
    console.clear();
    refreshStatic();
  }, [clearItems, clearConsoleMessagesState, refreshStatic]);

  const mainControlsRef = useRef<DOMElement>(null);
  const pendingHistoryItemRef = useRef<DOMElement>(null);

  useEffect(() => {
    if (mainControlsRef.current) {
      const fullFooterMeasurement = measureElement(mainControlsRef.current);
      setFooterHeight(fullFooterMeasurement.height);
    }
  }, [terminalHeight, consoleMessages, showErrorDetails]);

  const staticExtraHeight = /* margins and padding */ 3;
  const availableTerminalHeight = useMemo(
    () => terminalHeight - footerHeight - staticExtraHeight,
    [terminalHeight, footerHeight],
  );

  useEffect(() => {
    // skip refreshing Static during first mount
    if (isInitialMount.current) {
      isInitialMount.current = false;
      return;
    }

    // debounce so it doesn't fire up too often during resize
    const handler = setTimeout(() => {
      setStaticNeedsRefresh(false);
      refreshStatic();
    }, 300);

    return () => {
      clearTimeout(handler);
    };
  }, [terminalWidth, terminalHeight, refreshStatic]);

  useEffect(() => {
    if (streamingState === StreamingState.Idle && staticNeedsRefresh) {
      setStaticNeedsRefresh(false);
      refreshStatic();
    }
  }, [streamingState, refreshStatic, staticNeedsRefresh]);

  const filteredConsoleMessages = useMemo(() => {
    if (config.getDebugMode()) {
      return consoleMessages;
    }
    return consoleMessages.filter((msg) => msg.type !== 'debug');
  }, [consoleMessages, config]);

  const branchName = useGitBranchName(config.getTargetDir());

  const contextFileNames = useMemo(() => {
    const fromSettings = settings.merged.contextFileName;
    if (fromSettings) {
      return Array.isArray(fromSettings) ? fromSettings : [fromSettings];
    }
    return getAllGeminiMdFilenames();
  }, [settings.merged.contextFileName]);

  const initialPrompt = useMemo(() => config.getQuestion(), [config]);
  const geminiClient = config.getGeminiClient();

  useEffect(() => {
    if (
      initialPrompt &&
      !initialPromptSubmitted.current &&
      !isAuthenticating &&
      !isAuthDialogOpen &&
      !isThemeDialogOpen &&
      !isEditorDialogOpen &&
      !showPrivacyNotice &&
      geminiClient?.isInitialized?.()
    ) {
      submitQuery(initialPrompt);
      initialPromptSubmitted.current = true;
    }
  }, [
    initialPrompt,
    submitQuery,
    isAuthenticating,
    isAuthDialogOpen,
    isThemeDialogOpen,
    isEditorDialogOpen,
    showPrivacyNotice,
    geminiClient,
  ]);

  if (quittingMessages) {
    return (
      <Box flexDirection="column" marginBottom={1}>
        {quittingMessages.map((item) => (
          <HistoryItemDisplay
            key={item.id}
            availableTerminalHeight={
              constrainHeight ? availableTerminalHeight : undefined
            }
            terminalWidth={terminalWidth}
            item={item}
            isPending={false}
            config={config}
          />
        ))}
      </Box>
    );
  }
  const mainAreaWidth = Math.floor(terminalWidth * 0.9);
  const debugConsoleMaxHeight = Math.floor(Math.max(terminalHeight * 0.2, 5));
  // Arbitrary threshold to ensure that items in the static area are large
  // enough but not too large to make the terminal hard to use.
  const staticAreaMaxItemHeight = Math.max(terminalHeight * 4, 100);
  const placeholder = vimModeEnabled
    ? "  Press 'i' for INSERT mode and 'Esc' for NORMAL mode."
    : '  Type your message or @path/to/file';

  return (
    <StreamingContext.Provider value={streamingState}>
<<<<<<< HEAD
      <CostTracker />
      <Box flexDirection="column" marginBottom={1} width="90%">
        {/* Move UpdateNotification outside Static so it can re-render when updateMessage changes */}
        {updateMessage && <UpdateNotification message={updateMessage} />}

=======
      <Box flexDirection="column" width="90%">
>>>>>>> 7356764a
        {/*
         * The Static component is an Ink intrinsic in which there can only be 1 per application.
         * Because of this restriction we're hacking it slightly by having a 'header' item here to
         * ensure that it's statically rendered.
         *
         * Background on the Static Item: Anything in the Static component is written a single time
         * to the console. Think of it like doing a console.log and then never using ANSI codes to
         * clear that content ever again. Effectively it has a moving frame that every time new static
         * content is set it'll flush content to the terminal and move the area which it's "clearing"
         * down a notch. Without Static the area which gets erased and redrawn continuously grows.
         */}
        <Static
          key={staticKey}
          items={[
            <Box flexDirection="column" key="header">
              {!settings.merged.hideBanner && (
                <Header
                  terminalWidth={terminalWidth}
                  version={version}
                  nightly={nightly}
                />
              )}
              {!settings.merged.hideTips && <Tips config={config} />}
            </Box>,
            ...history.map((h) => (
              <HistoryItemDisplay
                terminalWidth={mainAreaWidth}
                availableTerminalHeight={staticAreaMaxItemHeight}
                key={h.id}
                item={h}
                isPending={false}
                config={config}
              />
            )),
          ]}
        >
          {(item) => item}
        </Static>
        <OverflowProvider>
          <Box ref={pendingHistoryItemRef} flexDirection="column">
            {pendingHistoryItems.map((item, i) => (
              <HistoryItemDisplay
                key={i}
                availableTerminalHeight={
                  constrainHeight ? availableTerminalHeight : undefined
                }
                terminalWidth={mainAreaWidth}
                // TODO(taehykim): It seems like references to ids aren't necessary in
                // HistoryItemDisplay. Refactor later. Use a fake id for now.
                item={{ ...item, id: 0 }}
                isPending={true}
                config={config}
                isFocused={!isEditorDialogOpen}
              />
            ))}
            <ShowMoreLines constrainHeight={constrainHeight} />
          </Box>
        </OverflowProvider>

        {showHelp && <Help commands={slashCommands} />}

        <Box flexDirection="column" ref={mainControlsRef}>
<<<<<<< HEAD
          {allWarnings.length > 0 && (
=======
          {/* Move UpdateNotification to render update notification above input area */}
          {updateInfo && <UpdateNotification message={updateInfo.message} />}
          {startupWarnings.length > 0 && (
>>>>>>> 7356764a
            <Box
              borderStyle="round"
              borderColor={Colors.AccentYellow}
              paddingX={1}
              marginY={1}
              flexDirection="column"
            >
              {allWarnings.map((warning, index) => (
                <Text key={index} color={Colors.AccentYellow}>
                  {warning}
                </Text>
              ))}
            </Box>
          )}

          {shellConfirmationRequest ? (
            <ShellConfirmationDialog request={shellConfirmationRequest} />
          ) : isThemeDialogOpen ? (
            <Box flexDirection="column">
              {themeError && (
                <Box marginBottom={1}>
                  <Text color={Colors.AccentRed}>{themeError}</Text>
                </Box>
              )}
              <ThemeDialog
                onSelect={handleThemeSelect}
                onHighlight={handleThemeHighlight}
                settings={settings}
                availableTerminalHeight={
                  constrainHeight
                    ? terminalHeight - staticExtraHeight
                    : undefined
                }
                terminalWidth={mainAreaWidth}
              />
            </Box>
          ) : needsApiKey && pendingAuthType ? (
            <Box flexDirection="column">
              <ApiKeyDialog
                authType={pendingAuthType}
                onSubmit={handleApiKeySubmit}
                onCancel={handleApiKeyCancel}
              />
            </Box>
          ) : isAuthenticating ? (
            <>
              <AuthInProgress
                onTimeout={() => {
                  setAuthError('Authentication timed out. Please try again.');
                  cancelAuthentication();
                  openAuthDialog();
                }}
              />
              {showErrorDetails && (
                <OverflowProvider>
                  <Box flexDirection="column">
                    <DetailedMessagesDisplay
                      messages={filteredConsoleMessages}
                      maxHeight={
                        constrainHeight ? debugConsoleMaxHeight : undefined
                      }
                      width={inputWidth}
                    />
                    <ShowMoreLines constrainHeight={constrainHeight} />
                  </Box>
                </OverflowProvider>
              )}
            </>
          ) : isAuthDialogOpen ? (
            <Box flexDirection="column">
              <AuthDialog
                onSelect={handleAuthSelect}
                settings={settings}
                initialErrorMessage={authError}
              />
            </Box>
          ) : isEditorDialogOpen ? (
            <Box flexDirection="column">
              {editorError && (
                <Box marginBottom={1}>
                  <Text color={Colors.AccentRed}>{editorError}</Text>
                </Box>
              )}
              <EditorSettingsDialog
                onSelect={handleEditorSelect}
                settings={settings}
                onExit={exitEditorDialog}
              />
            </Box>
          ) : isModelSelectorOpen ? (
            <Box flexDirection="column">
              <ModelSelector
                config={config.getContentGeneratorConfig()}
                currentModel={currentModel}
                onSelect={handleModelSelect}
                onCancel={closeModelSelector}
              />
            </Box>
          ) : showPrivacyNotice ? (
            <PrivacyNotice
              onExit={() => setShowPrivacyNotice(false)}
              config={config}
            />
          ) : (
            <>
              <LoadingIndicator
                thought={
                  streamingState === StreamingState.WaitingForConfirmation ||
                  config.getAccessibility()?.disableLoadingPhrases
                    ? undefined
                    : thought
                }
                currentLoadingPhrase={
                  config.getAccessibility()?.disableLoadingPhrases
                    ? undefined
                    : currentLoadingPhrase
                }
                elapsedTime={elapsedTime}
              />

              <Box
                marginTop={1}
                display="flex"
                justifyContent="space-between"
                width="100%"
              >
                <Box>
                  {process.env.GEMINI_SYSTEM_MD && (
                    <Text color={Colors.AccentRed}>|⌐■_■| </Text>
                  )}
                  {ctrlCPressedOnce ? (
                    <Text color={Colors.AccentYellow}>
                      Press Ctrl+C again to exit.
                    </Text>
                  ) : ctrlDPressedOnce ? (
                    <Text color={Colors.AccentYellow}>
                      Press Ctrl+D again to exit.
                    </Text>
                  ) : (
                    <ContextSummaryDisplay
<<<<<<< HEAD
                      activeFile={openFiles?.activeFile ? {
                        filePath: openFiles.activeFile,
                        selectedText: openFiles.selectedText,
                        cursor: openFiles.cursor,
                        recentOpenFiles: openFiles.recentOpenFiles,
                      } : undefined}
=======
                      ideContext={ideContextState}
>>>>>>> 7356764a
                      geminiMdFileCount={geminiMdFileCount}
                      contextFileNames={contextFileNames}
                      mcpServers={config.getMcpServers()}
                      blockedMcpServers={config.getBlockedMcpServers()}
                      showToolDescriptions={showToolDescriptions}
                      currentModel={currentModel}
                      authType={config.getContentGeneratorConfig()?.authType}
                    />
                  )}
                </Box>
                <Box>
                  {showAutoAcceptIndicator !== ApprovalMode.DEFAULT &&
                    !shellModeActive && (
                      <AutoAcceptIndicator
                        approvalMode={showAutoAcceptIndicator}
                      />
                    )}
                  {shellModeActive && <ShellModeIndicator />}
                </Box>
              </Box>
              {showIDEContextDetail && (
                <IDEContextDetailDisplay ideContext={ideContextState} />
              )}
              {showErrorDetails && (
                <OverflowProvider>
                  <Box flexDirection="column">
                    <DetailedMessagesDisplay
                      messages={filteredConsoleMessages}
                      maxHeight={
                        constrainHeight ? debugConsoleMaxHeight : undefined
                      }
                      width={inputWidth}
                    />
                    <ShowMoreLines constrainHeight={constrainHeight} />
                  </Box>
                </OverflowProvider>
              )}

              {isInputActive && (
                <InputPrompt
                  buffer={buffer}
                  inputWidth={inputWidth}
                  suggestionsWidth={suggestionsWidth}
                  onSubmit={handleFinalSubmit}
                  userMessages={userMessages}
                  onClearScreen={handleClearScreen}
                  config={config}
                  slashCommands={slashCommands}
                  commandContext={commandContext}
                  shellModeActive={shellModeActive}
                  setShellModeActive={setShellModeActive}
                  focus={isFocused}
                  vimHandleInput={vimHandleInput}
                  placeholder={placeholder}
                />
              )}
            </>
          )}

          {initError && streamingState !== StreamingState.Responding && (
            <Box
              borderStyle="round"
              borderColor={Colors.AccentRed}
              paddingX={1}
              marginBottom={1}
            >
              {history.find(
                (item) =>
                  item.type === 'error' && item.text?.includes(initError),
              )?.text ? (
                <Text color={Colors.AccentRed}>
                  {
                    history.find(
                      (item) =>
                        item.type === 'error' && item.text?.includes(initError),
                    )?.text
                  }
                </Text>
              ) : (
                <>
                  <Text color={Colors.AccentRed}>
                    Initialization Error: {initError}
                  </Text>
                  <Text color={Colors.AccentRed}>
                    {' '}
                    Please check API key and configuration.
                  </Text>
                </>
              )}
            </Box>
          )}
          <Footer
            model={currentModel}
            targetDir={config.getTargetDir()}
            debugMode={config.getDebugMode()}
            branchName={branchName}
            debugMessage={debugMessage}
            corgiMode={corgiMode}
            errorCount={errorCount}
            showErrorDetails={showErrorDetails}
            showMemoryUsage={
              config.getDebugMode() || config.getShowMemoryUsage()
            }
            promptTokenCount={sessionStats.lastPromptTokenCount}
            nightly={nightly}
            vimMode={vimModeEnabled ? vimMode : undefined}
          />
        </Box>
      </Box>
    </StreamingContext.Provider>
  );
};<|MERGE_RESOLUTION|>--- conflicted
+++ resolved
@@ -38,11 +38,8 @@
 import { ApiKeyDialog } from './components/ApiKeyDialog.js';
 import { AuthInProgress } from './components/AuthInProgress.js';
 import { EditorSettingsDialog } from './components/EditorSettingsDialog.js';
-<<<<<<< HEAD
 import { ModelSelector } from './components/ModelSelector.js';
-=======
 import { ShellConfirmationDialog } from './components/ShellConfirmationDialog.js';
->>>>>>> 7356764a
 import { Colors } from './colors.js';
 import { Help } from './components/Help.js';
 import { loadHierarchicalGeminiMemory } from '../config/config.js';
@@ -88,23 +85,15 @@
   isProQuotaExceededError,
   isGenericQuotaExceededError,
   UserTierId,
-<<<<<<< HEAD
 } from '@sport/core';
-import { checkForUpdates } from './utils/updateCheck.js';
-=======
-} from '@google/gemini-cli-core';
-import { UpdateObject } from './utils/updateCheck.js';
->>>>>>> 7356764a
+import { checkForUpdates, UpdateObject } from './utils/updateCheck.js';
 import ansiEscapes from 'ansi-escapes';
 import { OverflowProvider } from './contexts/OverflowContext.js';
 import { ShowMoreLines } from './components/ShowMoreLines.js';
 import { PrivacyNotice } from './privacy/PrivacyNotice.js';
-<<<<<<< HEAD
 import { CostTracker } from './components/CostTracker.js';
-=======
 import { setUpdateHandler } from '../utils/handleAutoUpdate.js';
 import { appEvents, AppEvent } from '../utils/events.js';
->>>>>>> 7356764a
 
 const CTRL_EXIT_PROMPT_DURATION_MS = 1000;
 
@@ -514,12 +503,9 @@
     toggleCorgiMode,
     setQuittingMessages,
     openPrivacyNotice,
-<<<<<<< HEAD
     openModelSelector,
-=======
     toggleVimEnabled,
     setIsProcessing,
->>>>>>> 7356764a
   );
 
   const {
@@ -801,15 +787,10 @@
 
   return (
     <StreamingContext.Provider value={streamingState}>
-<<<<<<< HEAD
       <CostTracker />
       <Box flexDirection="column" marginBottom={1} width="90%">
         {/* Move UpdateNotification outside Static so it can re-render when updateMessage changes */}
         {updateMessage && <UpdateNotification message={updateMessage} />}
-
-=======
-      <Box flexDirection="column" width="90%">
->>>>>>> 7356764a
         {/*
          * The Static component is an Ink intrinsic in which there can only be 1 per application.
          * Because of this restriction we're hacking it slightly by having a 'header' item here to
@@ -872,13 +853,9 @@
         {showHelp && <Help commands={slashCommands} />}
 
         <Box flexDirection="column" ref={mainControlsRef}>
-<<<<<<< HEAD
-          {allWarnings.length > 0 && (
-=======
           {/* Move UpdateNotification to render update notification above input area */}
           {updateInfo && <UpdateNotification message={updateInfo.message} />}
-          {startupWarnings.length > 0 && (
->>>>>>> 7356764a
+          {allWarnings.length > 0 && (
             <Box
               borderStyle="round"
               borderColor={Colors.AccentYellow}
@@ -1019,16 +996,17 @@
                     </Text>
                   ) : (
                     <ContextSummaryDisplay
-<<<<<<< HEAD
-                      activeFile={openFiles?.activeFile ? {
-                        filePath: openFiles.activeFile,
-                        selectedText: openFiles.selectedText,
-                        cursor: openFiles.cursor,
-                        recentOpenFiles: openFiles.recentOpenFiles,
-                      } : undefined}
-=======
+                      activeFile={
+                        openFiles?.activeFile
+                          ? {
+                              filePath: openFiles.activeFile,
+                              selectedText: openFiles.selectedText,
+                              cursor: openFiles.cursor,
+                              recentOpenFiles: openFiles.recentOpenFiles,
+                            }
+                          : undefined
+                      }
                       ideContext={ideContextState}
->>>>>>> 7356764a
                       geminiMdFileCount={geminiMdFileCount}
                       contextFileNames={contextFileNames}
                       mcpServers={config.getMcpServers()}
